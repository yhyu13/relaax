--- conflicted
+++ resolved
@@ -7,36 +7,6 @@
 from setuptools.command.install import install
 
 
-<<<<<<< HEAD
-=======
-def build_bridge():
-    # this lazy import is valid only on post-install step
-    import grpc.tools.protoc
-
-    bridge_dir = 'relaax/server/common/bridge'
-    exit_code = grpc.grpc_tools.protoc.main([
-        '-I%s' % bridge_dir,
-        '--python_out=.',
-        '--grpc_python_out=.',
-        os.path.join(bridge_dir, 'bridge.proto')
-    ])
-    if exit_code != 0:
-        raise Exception('cannot compile a GRPC bridge')
-
-
-class PostDevelopCommand(develop):
-    def run(self):
-        build_bridge()
-        develop.run(self)
-
-
-class PostInstallCommand(install):
-    def run(self):
-        build_bridge()
-        install.run(self)
-
-
->>>>>>> 14397006
 def read(*path):
     here = os.path.dirname(__file__)
     with codecs.open(os.path.join(here, *path), encoding='utf-8') as fp:
@@ -68,7 +38,8 @@
         'psutil',
         'honcho==0.7.1',
         'h5py',
-        'tensorflow==1.0.1'
+        'tensorflow==1.0.1',
+        'click'
     ],
     extras_require={
         'keras': [
