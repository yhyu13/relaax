--- conflicted
+++ resolved
@@ -46,15 +46,9 @@
 
 # Build-specific dependencies.
 extras = {
-<<<<<<< HEAD
     'keras': ['keras>=2.0.0'],
     'wsproxy': ['autobahn==0.17.2','Twisted==17.1.0'],
     'testing': ['pytest','pytest-cov','pytest-xdist','flake8','mock']
-=======
-    'keras': ['keras==1.2.1'],
-    'wsproxy': ['autobahn==0.17.2', 'Twisted==17.1.0'],
-    'testing': ['pytest', 'pytest-cov', 'pytest-xdist', 'flake8', 'mock']
->>>>>>> 1a452950
 }
 
 # Meta dependency groups.
