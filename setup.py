import codecs
import os
import re
from setuptools import setup
from setuptools import find_packages
from subprocess import Popen, PIPE
import platform
<<<<<<< HEAD
import ctypes
=======
from ctypes.util import find_library
>>>>>>> 434838cb


def read(*path):
    here = os.path.dirname(__file__)
    with codecs.open(os.path.join(here, *path), encoding='utf-8') as fp:
        return fp.read()


def find_nvcc():
    proc = Popen(['which', 'nvcc'], stdout=PIPE, stderr=PIPE)
    out, err = proc.communicate()
    out = out.decode().strip()
    if len(out) > 0:
        return os.path.dirname(out)
    else:
        return None


def find_cuda():
<<<<<<< HEAD
    CUDA_HOME = os.getenv('CUDA_HOME', '/usr/local/cuda')
    if not os.path.exists(CUDA_HOME):
=======
    cuda_home = os.getenv('CUDA_HOME', '/usr/local/cuda')
    if not os.path.exists(cuda_home):
>>>>>>> 434838cb
        # We use nvcc path on Linux and cudart path on macOS
        osname = platform.system()
        if osname == 'Linux':
            cuda_path = find_nvcc()
        else:
<<<<<<< HEAD
            cudart_path = ctypes.util.find_library('cudart')
=======
            cudart_path = find_library('cudart')
>>>>>>> 434838cb
            if cudart_path is not None:
                cuda_path = os.path.dirname(cudart_path)
            else:
                cuda_path = None
        if cuda_path is not None:
<<<<<<< HEAD
            CUDA_HOME = os.path.dirname(cuda_path)
        else:
            CUDA_HOME = None
    return CUDA_HOME is not None
=======
            cuda_home = os.path.dirname(cuda_path)
        else:
            cuda_home = None
    return cuda_home is not None
>>>>>>> 434838cb


# Build-specific dependencies.
extras = {
    'keras': ['keras==1.2.1'],
    'wsproxy': ['autobahn==0.17.2', 'Twisted==17.1.0'],
    'testing': ['pytest', 'pytest-cov', 'pytest-xdist', 'flake8', 'mock']
}

# Meta dependency groups.
all_deps = []
for group_name in extras:
    all_deps += extras[group_name]
extras['all'] = all_deps

VERSION = re.search(
    r'^__version__ = [\'"]([^\'"]*)[\'"]',
    read('relaax/__init__.py')
).group(1)

install_requires = [
<<<<<<< HEAD
                       'ruamel.yaml',
                       'grpcio_tools',
                       'grpcio',
                       'boto3',
                       'pillow',
                       'numpy>=1.11.0',
                       'scipy',
                       'psutil',
                       'honcho==0.7.1',
                       'h5py',
                       'click',
                       'future'
                   ],
=======
    'ruamel.yaml',
    'grpcio_tools',
    'grpcio',
    'boto3',
    'pillow',
    'numpy>=1.11.0',
    'scipy',
    'psutil',
    'honcho==0.7.1',
    'h5py',
    'click',
    'future'
]
>>>>>>> 434838cb

# Determine TensorFlow version to be installed
try:
    import tensorflow
    # TensorFlow installed, nothing to do
except ImportError:
    # TensorFlow not found, try find CUDA

    is_cuda = find_cuda()

    if is_cuda:
        print("CUDA found, installing TensorFlow with GPU support")
        tensorflow_package = 'tensorflow-gpu'
    else:
        # Can't find CUDA or NVCC install, install CPU version
        print("CUDA not found, using CPU-only version of TensorFlow")
        tensorflow_package = 'tensorflow'

    install_requires += ["{}>=1,<2".format(tensorflow_package)]

setup(
    name='relaax',
    version=VERSION,
    description=('Reinforcement Learning framework to facilitate development '
                 'and use of scalable RL algorithms and applications'),
    author='Deep Learn',
    author_email='relaax@dplrn.com',
    url='https://github.com/deeplearninc/relaax',
    license='MIT',
    install_requires=install_requires,
    extras_require=extras,
    entry_points={
        'console_scripts': [
            'relaax=relaax.cmdl.cmdl:cmdl',
            'relaax-metrics-server=relaax.server.metrics_server.metrics_server:main',
            'relaax-parameter-server=relaax.server.parameter_server.parameter_server:main',
            'relaax-rlx-server=relaax.server.rlx_server.rlx_server:main',
            'relaax-wsproxy=relaax.server.wsproxy.wsproxy:main'
        ]
    },
    packages=find_packages()
)<|MERGE_RESOLUTION|>--- conflicted
+++ resolved
@@ -5,11 +5,7 @@
 from setuptools import find_packages
 from subprocess import Popen, PIPE
 import platform
-<<<<<<< HEAD
-import ctypes
-=======
 from ctypes.util import find_library
->>>>>>> 434838cb
 
 
 def read(*path):
@@ -29,39 +25,23 @@
 
 
 def find_cuda():
-<<<<<<< HEAD
-    CUDA_HOME = os.getenv('CUDA_HOME', '/usr/local/cuda')
-    if not os.path.exists(CUDA_HOME):
-=======
     cuda_home = os.getenv('CUDA_HOME', '/usr/local/cuda')
     if not os.path.exists(cuda_home):
->>>>>>> 434838cb
         # We use nvcc path on Linux and cudart path on macOS
         osname = platform.system()
         if osname == 'Linux':
             cuda_path = find_nvcc()
         else:
-<<<<<<< HEAD
-            cudart_path = ctypes.util.find_library('cudart')
-=======
             cudart_path = find_library('cudart')
->>>>>>> 434838cb
             if cudart_path is not None:
                 cuda_path = os.path.dirname(cudart_path)
             else:
                 cuda_path = None
         if cuda_path is not None:
-<<<<<<< HEAD
-            CUDA_HOME = os.path.dirname(cuda_path)
-        else:
-            CUDA_HOME = None
-    return CUDA_HOME is not None
-=======
             cuda_home = os.path.dirname(cuda_path)
         else:
             cuda_home = None
     return cuda_home is not None
->>>>>>> 434838cb
 
 
 # Build-specific dependencies.
@@ -83,21 +63,6 @@
 ).group(1)
 
 install_requires = [
-<<<<<<< HEAD
-                       'ruamel.yaml',
-                       'grpcio_tools',
-                       'grpcio',
-                       'boto3',
-                       'pillow',
-                       'numpy>=1.11.0',
-                       'scipy',
-                       'psutil',
-                       'honcho==0.7.1',
-                       'h5py',
-                       'click',
-                       'future'
-                   ],
-=======
     'ruamel.yaml',
     'grpcio_tools',
     'grpcio',
@@ -111,7 +76,6 @@
     'click',
     'future'
 ]
->>>>>>> 434838cb
 
 # Determine TensorFlow version to be installed
 try:
