--- conflicted
+++ resolved
@@ -22,18 +22,8 @@
 **/log/*
 Session.vim
 tags
-<<<<<<< HEAD
-relaax.egg-info
-*.pyc
-
-training/metrics*
-training/checkpoint*
-**/logs/*
-=======
 sample/log
 
 # Setuptools distribution and build folders
 /dist/
-/build
-
->>>>>>> 67b6ba07
+/build