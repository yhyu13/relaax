--- conflicted
+++ resolved
@@ -306,15 +306,9 @@
 With actor-critic as in DPG, DDPG avoids the optimization of action at every time step  
 to obtain a greedy policy as in Q-learning, which will make it infeasible in complex action spaces with large,  
 unconstrained function approximators like deep neural networks. To make the learning stable and robust,  
-<<<<<<< HEAD
-similar to DQN, DDPQ deploys experience replay and an idea similar to target network, ?soft? target, which,  
-rather than copying the weights directly as in DQN, updates the soft target network weights ?? slowly to track  
-the learned networks weights ?: ?? ? ?? + (1 ? ?)??, with ?<=1.  The authors adapted batch normalization  
-=======
 similar to DQN, DDPQ deploys experience replay and an idea similar to target network, "soft" target, which,
 rather than copying the weights directly as in DQN, updates the soft target network weights  ![](http://latex.codecogs.com/svg.latex?%5Ctheta%27) slowly to track
 the learned networks weights  ![](http://latex.codecogs.com/svg.latex?%5Ctheta%5Ccolon%5Ctheta%27%5Cleftarrow%5Ctau%5Ctheta%2B%281-%5Ctau%29%5Ctheta%27), with ![](http://latex.codecogs.com/svg.latex?%5Ctau%5Cleq1).  The authors adapted batch normalization
->>>>>>> 337d222d
 to handle the issue that the different components of the observation with different physical units.  
 As an off-policy algorithm, DDPG learns an actor policy from experiences from an exploration policy  
 by adding noise sampled from a noise process to the actor policy.
@@ -379,11 +373,7 @@
     
 - _Define Action_: it chooses an action with maximum `Q` value.  
     Actions are summed up with some noise, which annealing through the training  
-<<<<<<< HEAD
-    or (it recommended) to use `Ornstein?Uhlenbeck` process to generate noise by  
-=======
     or (it recommended) to use `Ornstein-Uhlenbeck` process to generate noise by
->>>>>>> 337d222d
     setting parameter `ou_noise` in config to `True`  
     ![img](http://latex.codecogs.com/svg.latex?a_%7Bt%7D%3D%5Cmu%5Cleft%28s_%7Bt%7D%5Cmid%5Ctheta%5E%7B%5Cmu%7D%5Cright%29%2BN_%7Bt%7D),
     where _N<sub>t</sub>_ is the noise process.
@@ -440,15 +430,9 @@
 
     l2: true                        # set to True to add l2 regularization loss for the Critic
     l2_decay: 0.01                  # regularization constant multiplier for l2 loss for Critic
-<<<<<<< HEAD
-    ou_noise: true                  # set to True to use Ornstein?Uhlenbeck process for the noise
-
-    exploration:                    # exploration parameters wrt Ornstein?Uhlenbeck process
-=======
     ou_noise: true                  # set to True to use Ornstein-Uhlenbeck process for the noise
 
     exploration:                    # exploration parameters wrt Ornstein-Uhlenbeck process
->>>>>>> 337d222d
         ou_mu: 0.0
         ou_theta: 0.15
         ou_sigma: 0.20
@@ -473,11 +457,7 @@
 and similar to `DA3C` being updated with _n_-step returns in the forward view, after every _t_<sub>_max_</sub>
 actions or reaching a terminal state, similar to using minibatches.
 
-<<<<<<< HEAD
-It is updating _?_ in the direction of:
-=======
 It is updating  ![](http://latex.codecogs.com/svg.latex?%5Ctheta) in the direction of:
->>>>>>> 337d222d
 ![img](http://latex.codecogs.com/svg.latex?%5Cbigtriangledown_%5Ctheta%5C%2Clog%5C%2C%5Cpi%5Cleft%28a_%7Bt%7D%5Cmid%5C%5Cs_%7Bt%7D%3B%5C%2C%7B%5Ctheta%5Cright%29R_%7Bt),  
 where ![img](http://latex.codecogs.com/svg.latex?R_%7Bt%7D%3D%5Csum_%7Bi%3D0%7D%5E%7Bk-1%7D%5Cgamma%5E%7Bi%7Dr_%7Bt%2Bi)
 with _k_ upbounded by _t_<sub>_max_</sub>.
