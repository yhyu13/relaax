from __future__ import absolute_import
from __future__ import print_function
from __future__ import division

from builtins import range
from builtins import object

import os
import sys
import gym
import random
import logging
import numpy as np
from PIL import Image

from gym.spaces import Box
from gym.wrappers.frame_skipping import SkipWrapper

from relaax.environment.config import options
from relaax.common.rlx_message import RLXMessageImage

gym.configuration.undo_logger_setup()
log = logging.getLogger(__name__)


class SetFunction(object):
    def __init__(self, func):
        self.func = func

    def __call__(self, *args, **kwargs):
        return self.func(*args, **kwargs)


class GymEnv(object):
    AtariGameList = [
        'AirRaid', 'Alien', 'Amidar', 'Assault', 'Asterix',
        'Asteroids', 'Atlantis', 'BankHeist', 'BattleZone', 'BeamRider',
        'Berzerk', 'Bowling', 'Boxing', 'Breakout', 'Carnival',
        'Centipede', 'ChopperCommand', 'CrazyClimber', 'DemonAttack', 'DoubleDunk',
        'ElevatorAction', 'Enduro', 'FishingDerby', 'Freeway', 'Frostbite',
        'Gopher', 'Gravitar', 'IceHockey', 'Jamesbond', 'JourneyEscape',
        'Kangaroo', 'Krull', 'KungFuMaster', 'MontezumaRevenge', 'MsPacman',
        'NameThisGame', 'Phoenix', 'Pitfall', 'Pong', 'Pooyan',
        'PrivateEye', 'Qbert', 'Riverraid', 'RoadRunner', 'Robotank',
        'Seaquest', 'Skiing', 'Solaris', 'SpaceInvaders', 'StarGunner',
        'Tennis', 'TimePilot', 'Tutankham', 'UpNDown', 'Venture',
        'VideoPinball', 'WizardOfWor', 'YarsRevenge', 'Zaxxon']

    def __init__(self, env='CartPole-v0'):
        self.gym = gym.make(env)

        frame_skip = options.get('environment/frame_skip', None)
        if frame_skip is not None:
            skip_wrapper = SkipWrapper(frame_skip)
            self.gym = skip_wrapper(self.gym)

        self._record = options.get('environment/record', False)
        if self._record:
            out_dir = options.get('environment/out_dir', '/tmp/' + env)
            if not os.path.exists(out_dir):
                os.makedirs(out_dir)
            self.gym = gym.wrappers.Monitor(self.gym, out_dir, force=True)

        self._no_op_max = options.get('environment/no_op_max', 0)
        self._reset_action = self.gym.action_space.sample() \
            if options.get('environment/stochastic_reset', False) else 0

        self.gym.seed(random.randrange(1000000))
        self._show_ui = options.get('show_ui', False)

        limit = options.get('environment/limit',
                            self.gym.spec.tags.get('wrapper_config.TimeLimit.max_episode_steps'))
        if limit is not None:
            self.gym._max_episode_steps = limit

<<<<<<< HEAD
        shape = options.get('environment/shape', options.get('environment/image', (84, 84)))
        self._shape = shape[:2]
=======
        shape = options.get('environment/shape', (84, 84))
        if len(shape) > 1:
            self._shape = (shape[0], shape[1])
            self._channels = 0 if len(shape) == 2 else shape[-1]
>>>>>>> 9733aa9e

        self._crop = options.get('environment/crop', True)
        self._process_state = SetFunction(self._process_all)

        atari = [name + 'Deterministic' for name in GymEnv.AtariGameList] + GymEnv.AtariGameList
        if any(item.startswith(env.split('-')[0]) for item in atari):
            self._process_state = SetFunction(self._process_img)

        self.action_size = self._get_action_size()
        if self.action_size != options.algorithm.output.action_size:
            log.error('Algorithm expects action size %d; gym return %d. \n'
                      'Please set correct action size in you configuration yaml.' %
                      (options.algorithm.output.action_size, self.action_size))
            sys.exit(-1)

        self._scale = (1.0 / 255.0)
        self.reset()

    def _get_action_size(self):
        space = self.gym.action_space
        if isinstance(space, Box):
            return space.shape[0]
        return space.n

    def act(self, action):
        if self._show_ui or self._record:
            self.gym.render()

        state, reward, terminal, info = self.gym.step(action)
        state = self._process_state(state)

        return reward, state, terminal

    def reset(self):
        while True:
            state = self.gym.reset()
            terminal = False

            if not self._show_ui and self._no_op_max:
                no_op = np.random.randint(0, self._no_op_max)
                for _ in range(no_op):
                    state, _, terminal, _ = self.gym.step(self._reset_action)

            if not terminal:
                state = self._process_state(state)
                break

        return state

    def _process_img(self, screen):
        if self._crop:
            screen = screen[32:36 + 160, :160]

        if self._shape[0] < 84:
            screen = np.array(Image.fromarray(screen).resize(
                (84, 84), resample=Image.BILINEAR), dtype=np.uint8)

        screen = RLXMessageImage(Image.fromarray(screen).resize(
            self._shape, resample=Image.BILINEAR))

        return screen

    @staticmethod
    def _process_all(state):
        return state<|MERGE_RESOLUTION|>--- conflicted
+++ resolved
@@ -73,15 +73,8 @@
         if limit is not None:
             self.gym._max_episode_steps = limit
 
-<<<<<<< HEAD
         shape = options.get('environment/shape', options.get('environment/image', (84, 84)))
         self._shape = shape[:2]
-=======
-        shape = options.get('environment/shape', (84, 84))
-        if len(shape) > 1:
-            self._shape = (shape[0], shape[1])
-            self._channels = 0 if len(shape) == 2 else shape[-1]
->>>>>>> 9733aa9e
 
         self._crop = options.get('environment/crop', True)
         self._process_state = SetFunction(self._process_all)
