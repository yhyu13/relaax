--- conflicted
+++ resolved
@@ -65,17 +65,10 @@
         if limit is not None:
             self.gym._max_episode_steps = limit
 
-<<<<<<< HEAD
-        shape = options.get('environment/shape', options.get('environment/image', (84, 84)))
+        self.shape = options.get('environment/shape', options.get('environment/image', (84, 84)))
         self._shape = shape[:2]
-        if len(shape) > 1:
-            self._channels = 0 if len(shape) == 2 else shape[-1]
-=======
-        self.shape = options.get('environment/shape', (84, 84))
         if len(self.shape) > 1:
-            self._shape = (self.shape[0], self.shape[1])
             self._channels = 0 if len(self.shape) == 2 else self.shape[-1]
->>>>>>> 6a59a6a4
 
         self._crop = options.get('environment/crop', True)
         self._process_state = self._process_all
