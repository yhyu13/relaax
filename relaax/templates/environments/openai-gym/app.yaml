--- conflicted
+++ resolved
@@ -2,12 +2,8 @@
 
 environment:
   run: python environment/training.py
-<<<<<<< HEAD
-  name: Pendulum-v0
-=======
   name: CartPole-v0
   shape: [4]
->>>>>>> 40899278
   max_episodes: 1000
   infinite_run: False
 
