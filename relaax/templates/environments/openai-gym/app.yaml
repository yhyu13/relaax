---

environment:
<<<<<<< HEAD
  run: python environment/training.py
  name: Pendulum-v0
=======
  run: python3 environment/training.py
  name: CartPole-v0
>>>>>>> b295e79f
  max_episodes: 1000
  infinite_run: False

relaax-parameter-server:
  --bind: localhost:7000
  --metrics-dir: logs/metrics
  --checkpoint-dir: logs/checkpoints
  --log-level: INFO

relaax-rlx-server:
  --bind: localhost:7001
  --log-level: INFO

algorithm:
  name: da3c

  input:
    shape: [4]
    history: 1
    use_convolutions: false

  output:
    continuous: false
    action_size: 2                # action size for the given environment

  batch_size: 5                   # local loop size for one episode

  gpu: false                      # to use GPU, set to the True
  lstm: false                     # to use LSTM instead of FF, set to the True
  max_global_step: 1e8            # amount of maximum global steps to pass through the training

  learning_rate: 1e-2
  entropy_beta: 1e-2              # entropy regularization constant
  rewards_gamma: 0.99             # rewards discount factor

  RMSProp:
    decay: 0.99
    epsilon: 0.1
  gradient_norm_clipping: 40<|MERGE_RESOLUTION|>--- conflicted
+++ resolved
@@ -1,13 +1,8 @@
 ---
 
 environment:
-<<<<<<< HEAD
   run: python environment/training.py
   name: Pendulum-v0
-=======
-  run: python3 environment/training.py
-  name: CartPole-v0
->>>>>>> b295e79f
   max_episodes: 1000
   infinite_run: False
 
