---
# generic TRPO configuration

algorithm:
<<<<<<< HEAD
  name: trpo

  input:
    shape: [3]
    history: 1
    use_convolutions: false

  output:
    continuous: true
    action_size: 1                # action size for the given environment

  hidden_sizes: [64, 64]
  activation: tanh                # activation function for MLP
  use_filter: false               # use average filter of the incoming observations and rewards
  async: false                    # set to true to collect experience without blocking the updater

  PG_OPTIONS:
    timestep_limit: 200           # length in steps for one round in environment
    n_iter: 10000                 # number of updates to pass through the training (training length)
    timesteps_per_batch: 5000     # number of experience to collect before update
    rewards_gamma: 0.995          # rewards discount factor
    gae_lambda: 0.97              # lambda from generalized advantage estimation

  TRPO:
    cg_damping: 0.1               # multiple of the identity to Fisher matrix during CG
    max_kl: 0.01                  # KL divergence between old and new policy
=======
  name: trpo # comment
>>>>>>> 40899278
<|MERGE_RESOLUTION|>--- conflicted
+++ resolved
@@ -2,7 +2,6 @@
 # generic TRPO configuration
 
 algorithm:
-<<<<<<< HEAD
   name: trpo
 
   input:
@@ -28,7 +27,4 @@
 
   TRPO:
     cg_damping: 0.1               # multiple of the identity to Fisher matrix during CG
-    max_kl: 0.01                  # KL divergence between old and new policy
-=======
-  name: trpo # comment
->>>>>>> 40899278
+    max_kl: 0.01                  # KL divergence between old and new policy