import grpc

import bridge_pb2

from bridge_message import BridgeMessage


class BridgeConnection(object):
    def __init__(self, server):
        self._stub = bridge_pb2.BridgeStub(grpc.insecure_channel('%s:%d' % server))

<<<<<<< HEAD
    def run(self, ops, feed_dict={}):
        messages = BridgeProtocol.build_arg_messages(ops, feed_dict)
=======
    def run(self, ops, feed_dict):
        messages = BridgeMessage.serialize([ops, feed_dict])
>>>>>>> a889dac4
        result = self._stub.Run(messages)
        return list(BridgeMessage.deserialize(result))<|MERGE_RESOLUTION|>--- conflicted
+++ resolved
@@ -9,12 +9,7 @@
     def __init__(self, server):
         self._stub = bridge_pb2.BridgeStub(grpc.insecure_channel('%s:%d' % server))
 
-<<<<<<< HEAD
     def run(self, ops, feed_dict={}):
-        messages = BridgeProtocol.build_arg_messages(ops, feed_dict)
-=======
-    def run(self, ops, feed_dict):
         messages = BridgeMessage.serialize([ops, feed_dict])
->>>>>>> a889dac4
         result = self._stub.Run(messages)
         return list(BridgeMessage.deserialize(result))