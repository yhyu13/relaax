--- conflicted
+++ resolved
@@ -12,10 +12,7 @@
 
 class Session(object):
     def __init__(self, *args, **kwargs):
-<<<<<<< HEAD
         # Prevents TF from consuming all GPU RAM if running on GPU
-=======
->>>>>>> 9ea6d61b
         config = tf.ConfigProto()
         config.gpu_options.allow_growth = True
         self.session = tf.Session(config=config)
