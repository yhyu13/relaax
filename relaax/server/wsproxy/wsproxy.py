--- conflicted
+++ resolved
@@ -31,11 +31,6 @@
         self.cli_queue.get().addCallback(self.serverDataReceived)
 
     def stringReceived(self, data):
-<<<<<<< HEAD
-        # print("stringReceived")
-
-=======
->>>>>>> 82350c21
         msg = RLXMessage.from_wire(data)
         msg['sid'] = self.client_id
         if 'data' in msg and isinstance(msg['data'], numpy.ndarray):
@@ -43,11 +38,6 @@
         self.srv_queue.put(json.dumps(msg))
 
     def serverDataReceived(self, data):
-<<<<<<< HEAD
-        # print("serverDataReceived")
-        # print(data)
-=======
->>>>>>> 82350c21
         if data['command'] == 'disconnect':
             self.disconnect()
         else:
