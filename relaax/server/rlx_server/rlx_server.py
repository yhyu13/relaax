from __future__ import absolute_import
import glob
import logging
import os
import traceback

# Load configuration options
# do it as early as possible
from .rlx_port import RLXPort
from .rlx_config import options

log = logging.getLogger(__name__)


class RLXServer():

    @classmethod
    def start(cls):
<<<<<<< HEAD
        if hasattr(options.relaax_rlx_server, 'profile_dir'):
            for f in glob.glob(os.path.join(
                    options.relaax_rlx_server.profile_dir, 'rlx_*.txt')):
                os.remove(f)
        cls.preload_protocol()
        cls.preload_algorithm()
=======
>>>>>>> b66de389
        log.info("Starting RLX server on %s:%d" % options.bind)
        log.info("Expecting parameter server on %s:%d" % options.parameter_server)
        RLXPort.listen(options.bind)


def main():
    RLXServer.start()


if __name__ == '__main__':
    main()<|MERGE_RESOLUTION|>--- conflicted
+++ resolved
@@ -16,15 +16,12 @@
 
     @classmethod
     def start(cls):
-<<<<<<< HEAD
         if hasattr(options.relaax_rlx_server, 'profile_dir'):
             for f in glob.glob(os.path.join(
                     options.relaax_rlx_server.profile_dir, 'rlx_*.txt')):
                 os.remove(f)
         cls.preload_protocol()
         cls.preload_algorithm()
-=======
->>>>>>> b66de389
         log.info("Starting RLX server on %s:%d" % options.bind)
         log.info("Expecting parameter server on %s:%d" % options.parameter_server)
         RLXPort.listen(options.bind)
