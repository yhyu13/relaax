--- conflicted
+++ resolved
@@ -29,10 +29,7 @@
     parser.add_argument('--checkpoint-aws-s3', nargs=2, type=str, default=None, help='AWS S3 bucket and key for TensorFlow checkpoint')
     parser.add_argument('--checkpoint-time-interval', type=int, default=None, help='save on regular intervals in seconds')
     parser.add_argument('--checkpoint-global-step-interval', type=int, default=None, help='save on regular intervals in global steps')
-<<<<<<< HEAD
-=======
     parser.add_argument('--checkpoints-to-keep', type=int, default=None, help='number of checkpoints to keep')
->>>>>>> 9a4088d3
     parser.add_argument('--metrics-dir', type=str, default=None, help='TensorBoard metrics directory')
     parser.add_argument('--aws-keys', type=str, default=None, help='YAML file containing AWS access and secret keys')
     args = parser.parse_args()
@@ -56,10 +53,7 @@
             '--checkpoint-dir',
             '--checkpoint-time-interval',
             '--checkpoint-global-step-interval',
-<<<<<<< HEAD
-=======
             '--checkpoints-to-keep',
->>>>>>> 9a4088d3
             '--metrics-dir',
             '--checkpoint-aws-s3'
         ]:
