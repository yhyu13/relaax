--- conflicted
+++ resolved
@@ -4,12 +4,8 @@
 import numpy as np
 
 from relaax.server.common import session
-<<<<<<< HEAD
-from relaax.common.algorithms.lib import episode
-=======
 from relaax.common.algorithms.lib import episode    # dataset
 from relaax.common.algorithms.lib.utils import ZFilter
->>>>>>> 38297c39
 
 from relaax.algorithms.trpo.lib.core import Categorical, DiagGauss
 
@@ -24,13 +20,8 @@
         self.exploit = exploit
         self.metrics = metrics
         self.ps = parameter_server
-<<<<<<< HEAD
-        self.session = session.Session(policy=dppo_model.PolicyModel(), value_func=dppo_model.ValueModel())
-        # self.episode = episode.Episode('reward', 'state', 'action')
-=======
         model = dppo_model.Model(assemble_model=True)
         self.session = session.Session(policy=model.policy, value_func=model.value_func)
->>>>>>> 38297c39
         self.episode = None
         self.steps = 0
 
@@ -59,12 +50,9 @@
         else:
             self.prob_type = Categorical(dppo_config.config.output.action_size)
 
-<<<<<<< HEAD
-=======
         if dppo_config.config.use_filter:
             self.filter = ZFilter(dppo_config.config.input.shape)
 
->>>>>>> 38297c39
     @property
     def size(self):
         return self.episode.size
@@ -101,12 +89,7 @@
 
     def end(self):
         if not self.exploit:
-<<<<<<< HEAD
-            # self.apply_policy_gradients(self.compute_policy_gradients(experience), len(experience))
-
-=======
             batch = self.get_batch()
->>>>>>> 38297c39
             # Send PPO policy gradient M times and value function gradient B times
             # from https://arxiv.org/abs/1707.02286
             iterations = min(dppo_config.config.policy_iterations, dppo_config.config.value_func_iterations)
@@ -154,18 +137,6 @@
         if dppo_config.config.norm_adv:
             adv = (adv - adv.mean()) / adv.std()
 
-<<<<<<< HEAD
-            for i in range(10):
-                self.apply_policy_gradients(self.compute_policy_gradients(experience), len(experience))
-                self.load_shared_policy_parameters()
-            logger.debug('Policy update finished')
-            for i in range(10):
-                self.apply_value_func_gradients(self.compute_value_func_gradients(experience),
-                                                len(experience))
-                self.load_shared_value_func_parameters()
-            logger.debug('Value function update finished')
-
-=======
         if dppo_config.config.vf_clipped_loss:
             batch.extend(adv=adv, vtarg=vtarg, old_vpred=values[:-1])
         else:
@@ -181,7 +152,6 @@
         self.apply_value_func_gradients(self.compute_value_func_gradients(experience))
         self.load_shared_value_func_parameters()
 
->>>>>>> 38297c39
     def reset(self):
         logger.debug('Environment terminated within {} steps.'.format(self.steps))
         self.steps = 0
@@ -251,21 +221,6 @@
 
     def action_and_prob_from_policy(self, state):
         assert state is not None
-<<<<<<< HEAD
-        # logger.debug("afp action: {}".format(state))
-        state = np.asarray(state)
-        state = np.reshape(state, (1,) + state.shape)
-        probabilities = self.session.policy.op_get_action(state=state)
-        # logger.debug("probs: {}".format(probabilities))
-        # return utils.choose_action_descrete(probabilities, self.exploit), probabilities
-        return self.prob_type.sample(probabilities)[0], probabilities[0]
-
-    def compute_policy_gradients(self, experience):
-
-        # print(experience['state'])
-        values = self.compute_state_values(experience['state'])
-        advantages = MniAdvantage(experience['reward'], values, 0, dppo_config.config.gamma)
-=======
         state = np.asarray(state)
         state = np.reshape(state, (1,) + state.shape)
 
@@ -275,7 +230,6 @@
                 self.session.policy.op_get_action(state=state, lstm_state=self.lstm_state[0], lstm_step=[1])
         else:
             probabilities = self.session.policy.op_get_action(state=state)
->>>>>>> 38297c39
 
         # logger.debug("probs: {}".format(probabilities))
         return self.prob_type.sample(probabilities)[0], probabilities[0]
@@ -331,30 +285,6 @@
     def apply_value_func_gradients(self, gradients):
         self.ps.session.value_func.op_submit_gradients(gradients=gradients, step=self.value_step)
 
-<<<<<<< HEAD
-
-# Compute advantage estimates using rewards and value function predictions
-# Mni et al, 2016
-# For formula, see https://arxiv.org/pdf/1707.06347.pdf
-def MniAdvantage(rewards, values, final_value, gamma):
-    adv = np.zeros(len(rewards))
-    rwd = rewards + [final_value]
-
-    # TODO: optimize
-    for i in range(len(adv)):
-        adv[i] = -values[i]
-        for j in range(i, len(rwd)):
-            adv[i] += rwd[j] * np.power(gamma, j)
-
-    return adv
-
-
-# Advantage estimation using sub-segments of [0..T] interval
-# See Appendix of https://arxiv.org/abs/1707.02286
-def kStepReward(rewards, gamma, k):
-    new_rewards = np.zeros(len(rewards))
-=======
->>>>>>> 38297c39
 
 def compute_adv_and_vtarg(rewards, values, terminals):
     exp_size = len(rewards)
