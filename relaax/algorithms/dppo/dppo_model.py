from __future__ import absolute_import

import logging
import numpy as np
import tensorflow as tf

from relaax.common.algorithms import subgraph
from relaax.common.algorithms.lib import graph
from relaax.common.algorithms.lib import layer
from relaax.common.algorithms.lib import optimizer
from relaax.common.algorithms.lib import utils
from relaax.common.algorithms.lib import lr_schedule

from . import dppo_config

from relaax.algorithms.trpo.trpo_model import (GetVariablesFlatten, SetVariablesFlatten, ProbType,
                                               ConcatFixedStd)

logger = logging.getLogger(__name__)

tf.set_random_seed(dppo_config.config.seed)
np.random.seed(dppo_config.config.seed)


class Network(subgraph.Subgraph):
    def build_graph(self, input_placeholder):
        input = layer.ConfiguredInput(dppo_config.config.input, input_placeholder=input_placeholder)
        layers = [input]

        sizes = dppo_config.config.hidden_sizes
        activation = layer.Activation.get_activation(dppo_config.config.activation)
        fc_layers = layer.GenericLayers(layer.Flatten(input),
                                        [dict(type=layer.Dense, size=size, activation=activation)
                                        for size in sizes[:-1]])
        layers.append(fc_layers)

        last_size = fc_layers.node.shape.as_list()[-1]
        if len(sizes) > 0:
            last_size = sizes[-1]

        if dppo_config.config.use_lstm:
            lstm = layer.LSTM(graph.Expand(fc_layers, 0), n_units=last_size)
            head = graph.Reshape(lstm, [-1, last_size])
            layers.append(lstm)

            self.ph_lstm_state = lstm.ph_state
            self.lstm_zero_state = lstm.zero_state
            self.lstm_state = lstm.state
        else:
            head = layer.Dense(fc_layers, last_size, activation=activation)
            layers.append(head)

        self.ph_state = input.ph_state
        self.weight = layer.Weights(*layers)
        return head.node


class Subnet(object):
    def __init__(self, head, weights, ph_state, ph_lstm_state=None, lstm_zero_state=None, lstm_state=None):
        self.head = head
        self.weights = weights
        self.ph_state = ph_state
        if dppo_config.config.use_lstm:
            self.ph_lstm_state = ph_lstm_state
            self.lstm_zero_state = lstm_zero_state
            self.lstm_state = lstm_state


class Model(subgraph.Subgraph):
    def build_graph(self, assemble_model=False):
        input_placeholder = layer.InputPlaceholder(dppo_config.config.input)

        policy_head = Network(input_placeholder)
        if dppo_config.config.output.continuous:
            output = layer.Dense(policy_head, dppo_config.config.output.action_size, init_var=0.01)
            actor = ConcatFixedStd(output)
            actor_layers = [output, actor]
        else:
            actor = layer.Dense(policy_head, dppo_config.config.output.action_size,
                                activation=layer.Activation.Softmax, init_var=0.01)
            actor_layers = [actor]

        value_head = Network(input_placeholder)
        critic = layer.Dense(value_head, 1)

        feeds = dict(head=actor, weights=layer.Weights(policy_head, *actor_layers),
                     ph_state=input_placeholder.ph_state)
        if dppo_config.config.use_lstm:
            feeds.update(dict(ph_lstm_state=policy_head.ph_lstm_state,
                              lstm_zero_state=policy_head.lstm_zero_state,
                              lstm_state=policy_head.lstm_state))
        self.actor = Subnet(**feeds)

        feeds = dict(head=critic, weights=layer.Weights(value_head, critic),
                     ph_state=input_placeholder.ph_state)
        if dppo_config.config.use_lstm:
            feeds.update(dict(ph_lstm_state=value_head.ph_lstm_state,
                              lstm_zero_state=value_head.lstm_zero_state,
                              lstm_state=value_head.lstm_state))
        self.critic = Subnet(**feeds)

        if assemble_model:
            self.policy = PolicyModel(self.actor)
            self.value_func = ValueModel(self.critic)

            if dppo_config.config.use_lstm:
                self.lstm_zero_state = [self.actor.lstm_zero_state, self.critic.lstm_zero_state]


class PolicyModel(subgraph.Subgraph):
    def build_graph(self, sg_network):
        if dppo_config.config.use_lstm:
            self.op_get_action = self.Ops(sg_network.head, sg_network.lstm_state,
                                          state=sg_network.ph_state, lstm_state=sg_network.ph_lstm_state)
            self.op_lstm_zero_state = sg_network.lstm_zero_state
        else:
            self.op_get_action = self.Op(sg_network.head, state=sg_network.ph_state)

        # Advantage node
        ph_adv_n = graph.TfNode(tf.placeholder(tf.float32, name='adv_n'))

        # Contains placeholder for the actual action made by the agent
        sg_probtype = ProbType(dppo_config.config.output.action_size,
                               continuous=dppo_config.config.output.continuous)

        # Placeholder to store action probabilities under the old policy
        ph_oldprob_np = sg_probtype.ProbVariable()

        sg_logp_n = sg_probtype.Loglikelihood(sg_network.head)
        sg_oldlogp_n = sg_probtype.Loglikelihood(ph_oldprob_np)

        # PPO clipped surrogate loss
        # likelihood ratio of old and new policy
        r_theta = tf.exp(sg_logp_n.node - sg_oldlogp_n.node)
        surr = r_theta * ph_adv_n.node
        clip_e = dppo_config.config.clip_e
        surr_clipped = tf.clip_by_value(r_theta, 1.0 - clip_e, 1.0 + clip_e) * ph_adv_n.node
        sg_pol_clip_loss = graph.TfNode(-tf.reduce_mean(tf.minimum(surr, surr_clipped)))

        # PPO entropy loss
        if dppo_config.config.entropy is not None:
            sg_entropy = sg_probtype.Entropy(sg_network.head)
            sg_ent_loss = (-dppo_config.config.entropy) * tf.reduce_mean(sg_entropy.node)
            sg_pol_total_loss = graph.TfNode(sg_pol_clip_loss.node + sg_ent_loss)
        else:
            sg_pol_total_loss = sg_pol_clip_loss

<<<<<<< HEAD
=======
        # Regular gradients
        sg_ppo_clip_gradients = optimizer.Gradients(sg_network.weights, loss=sg_pol_total_loss,
                                                    norm=dppo_config.config.gradients_norm_clipping)
        feeds = dict(state=sg_network.ph_state, action=sg_probtype.ph_sampled_variable,
                     advantage=ph_adv_n, old_prob=ph_oldprob_np)
        if dppo_config.config.use_lstm:
            feeds.update(dict(lstm_state=sg_network.ph_lstm_state))

        self.op_compute_ppo_clip_gradients = self.Op(sg_ppo_clip_gradients.calculate, **feeds)
        if dppo_config.config.use_lstm:
            self.op_compute_ppo_clip_gradients = self.Ops(sg_ppo_clip_gradients.calculate,
                                                          sg_network.lstm_state, **feeds)

>>>>>>> 38297c39
        # Weights get/set for updating the policy
        sg_get_weights_flatten = GetVariablesFlatten(sg_network.weights)
        sg_set_weights_flatten = SetVariablesFlatten(sg_network.weights)

        self.op_get_weights = self.Op(sg_network.weights)
        self.op_assign_weights = self.Op(sg_network.weights.assign,
                                         weights=sg_network.weights.ph_weights)

        self.op_get_weights_flatten = self.Op(sg_get_weights_flatten)
        self.op_set_weights_flatten = self.Op(sg_set_weights_flatten, value=sg_set_weights_flatten.ph_value)

        # Init Op for all weights
        sg_initialize = graph.Initialize()
        self.op_initialize = self.Op(sg_initialize)


# Value function model used by agents to estimate advantage
class ValueModel(subgraph.Subgraph):
    def build_graph(self, sg_value_net):
        # 'Observed' value of a state = discounted reward
        vf_scale = dppo_config.config.critic_scale

        ph_ytarg_ny = graph.Placeholder(np.float32)
        v1_loss = graph.TfNode(tf.square(sg_value_net.head.node - ph_ytarg_ny.node))

        if dppo_config.config.vf_clipped_loss:
            ph_old_vpred = graph.Placeholder(np.float32)
            clip_e = dppo_config.config.clip_e
            vpredclipped = ph_old_vpred.node + tf.clip_by_value(sg_value_net.head.node - ph_old_vpred.node,
                                                                -clip_e, clip_e)
            v2_loss = graph.TfNode(tf.square(vpredclipped - ph_ytarg_ny.node))
            vf_mse = graph.TfNode(vf_scale * tf.reduce_mean(tf.maximum(v2_loss.node, v1_loss.node)))
        else:
            vf_mse = graph.TfNode(vf_scale * tf.reduce_mean(v1_loss.node))

        if dppo_config.config.l2_coeff is not None:
            l2 = graph.TfNode(dppo_config.config.l2_coeff *
                              tf.add_n([tf.reduce_sum(tf.square(v)) for v in
                                        utils.Utils.flatten(sg_value_net.weights.node)]))

            sg_vf_total_loss = graph.TfNode(l2.node + vf_mse.node)
        else:
            sg_vf_total_loss = vf_mse

        sg_gradients = optimizer.Gradients(sg_value_net.weights, loss=sg_vf_total_loss,
                                           norm=dppo_config.config.gradients_norm_clipping)
        sg_gradients_flatten = GetVariablesFlatten(sg_gradients.calculate)

        # Op to compute value of a state
        if dppo_config.config.use_lstm:
            self.op_value = self.Ops(sg_value_net.head, sg_value_net.lstm_state,
                                     state=sg_value_net.ph_state, lstm_state=sg_value_net.ph_lstm_state)
            self.op_lstm_zero_state = sg_value_net.lstm_zero_state
        else:
            self.op_value = self.Op(sg_value_net.head, state=sg_value_net.ph_state)

        self.op_get_weights = self.Op(sg_value_net.weights)
        self.op_assign_weights = self.Op(sg_value_net.weights.assign,
                                         weights=sg_value_net.weights.ph_weights)

        sg_get_weights_flatten = GetVariablesFlatten(sg_value_net.weights)
        sg_set_weights_flatten = SetVariablesFlatten(sg_value_net.weights)

        self.op_get_weights_flatten = self.Op(sg_get_weights_flatten)
        self.op_set_weights_flatten = self.Op(sg_set_weights_flatten, value=sg_set_weights_flatten.ph_value)

<<<<<<< HEAD
        self.op_compute_gradients = self.Op(sg_gradients.calculate, state=sg_value_net.ph_state,
                                            ytarg_ny=ph_ytarg_ny)

        self.op_compute_loss_and_gradient_flatten = self.Ops(loss, sg_gradients_flatten,
                                                             state=sg_value_net.ph_state,
                                                             ytarg_ny=ph_ytarg_ny)
=======
        feeds = dict(state=sg_value_net.ph_state, ytarg_ny=ph_ytarg_ny)
        if dppo_config.config.use_lstm:
            feeds.update(dict(lstm_state=sg_value_net.ph_lstm_state))
        if dppo_config.config.vf_clipped_loss:
            feeds.update(dict(vpred_old=ph_old_vpred))

        self.op_compute_gradients = self.Op(sg_gradients.calculate, **feeds)
        if dppo_config.config.use_lstm:
            self.op_compute_gradients = self.Ops(sg_gradients.calculate, sg_value_net.lstm_state, **feeds)

        self.op_compute_loss_and_gradient_flatten = self.Ops(sg_vf_total_loss, sg_gradients_flatten, **feeds)

        losses = [sg_vf_total_loss, vf_mse]
        if dppo_config.config.l2_coeff is not None:
            losses.append(l2)
        self.op_losses = self.Ops(*losses, **feeds)
>>>>>>> 38297c39

        # Init Op for all weights
        sg_initialize = graph.Initialize()
        self.op_initialize = self.Op(sg_initialize)


# A generic subgraph to handle distributed weights updates
# Main public API for agents:
#   op_get_weights/op_get_weights_signed - returns current state of weights
#   op_submit_gradients - send new gradient to parameter server
# Ops to use on parameter server:
#    op_initialize - init all weights (including optimizer state)
class SharedWeights(subgraph.Subgraph):
    def build_graph(self, weights):
        # Build graph
        sg_global_step = graph.GlobalStep()
        sg_update_step = graph.GlobalStep()
        sg_weights = weights

        if dppo_config.config.schedule == 'linear':
            if dppo_config.config.schedule_step == 'update':
                sg_schedule_step = sg_update_step
            elif dppo_config.config.schedule_step == 'environment':
                sg_schedule_step = sg_global_step
            else:
                assert False, 'Valid options for the schedule step are: update OR environment.' \
                              'You provide the following option:'.format(dppo_config.config.schedule_step)
            sg_learning_rate = lr_schedule.Linear(sg_schedule_step,
                                                  dppo_config.config.learning_rate,
                                                  dppo_config.config.max_global_step)
        else:
            sg_learning_rate = dppo_config.config.learning_rate

        sg_optimizer = optimizer.AdamOptimizer(sg_learning_rate, epsilon=dppo_config.config.optimizer.epsilon)
        sg_gradients = optimizer.Gradients(sg_weights, optimizer=sg_optimizer)
        sg_initialize = graph.Initialize()

        # Weights get/set for updating the policy
        sg_get_weights_flatten = GetVariablesFlatten(sg_weights)
        sg_set_weights_flatten = SetVariablesFlatten(sg_weights)

        # Expose public API
        self.op_n_step = self.Op(sg_global_step.n)
        self.op_upd_step = self.Op(sg_update_step.n)
        self.op_inc_global_step = self.Op(sg_global_step.increment, increment=sg_global_step.ph_increment)

        self.op_get_weights = self.Op(sg_weights)
        self.op_get_weights_signed = self.Ops(sg_weights, sg_update_step.n)

        self.op_apply_gradients = self.Ops(sg_gradients.apply, sg_update_step.increment,
                                           gradients=sg_gradients.ph_gradients,
                                           increment=sg_update_step.ph_increment)

        self.op_get_weights_flatten = self.Op(sg_get_weights_flatten)
        self.op_set_weights_flatten = self.Op(sg_set_weights_flatten, value=sg_set_weights_flatten.ph_value)

        # Gradient combining routines

        # First come, first served gradient update
        def func_fifo_gradient(session, gradients, step):
<<<<<<< HEAD
            current_step = session.op_n_step()
=======
            current_step = session.op_upd_step()
>>>>>>> 38297c39
            logger.debug("Gradient with step {} received from agent. Current step: {}".format(step,
                                                                                              current_step))
            session.op_apply_gradients(gradients=gradients, increment=1)

        # Accumulate gradients from many agents and average them
        self.gradients = []

        def func_average_gradient(session, gradients, step):
            logger.debug("received a gradient, number of gradients collected so far: {}".
                         format(len(self.gradients)))
<<<<<<< HEAD
            if step >= session.op_n_step():
=======
            if step >= session.op_upd_step():
>>>>>>> 38297c39
                logger.debug("gradient is fresh, accepted")
                self.gradients.append(gradients)
            else:
                logger.debug("gradient is old, rejected")

            if len(self.gradients) >= dppo_config.config.num_gradients:
                # we have collected enough gradients, no we can average them and make a step
                logger.debug("computing mean grad")
                flat_grads = [Shaper.get_flat(g) for g in self.gradients]
                mean_flat_grad = np.mean(np.stack(flat_grads), axis=0)

                mean_grad = Shaper.reverse(mean_flat_grad, gradients)
                session.op_apply_gradients(gradients=mean_grad, increment=1)
                self.gradients = []

        # Asynchronous Stochastic Gradient Descent with Delay Compensation,
        # see https://arxiv.org/pdf/1609.08326.pdf
        self.weights_history = {}

        def init_weight_history(session):
            self.weights_history[0] = session.op_get_weights_flatten()

        self.op_init_weight_history = self.Call(init_weight_history)

        def func_dc_gradient(session, gradients, step):
            # Assume step to be global step number
            # current_step = session.op_n_step()
<<<<<<< HEAD

            # current_weights = session.op_get_weights()
=======
>>>>>>> 38297c39
            current_weights_f = session.op_get_weights_flatten()

            old_weights_f = self.weights_history.get(step, current_weights_f)

            new_gradient_f = Shaper.get_flat(gradients)

            # Compute new gradient
            delta = dppo_config.config.dc_lambda * (
                new_gradient_f * new_gradient_f * (current_weights_f - old_weights_f))
            compensated_gradient_f = new_gradient_f + delta

            compensated_gradient = Shaper.reverse(compensated_gradient_f, gradients)

            session.op_apply_gradients(gradients=compensated_gradient, increment=1)
            updated_weights = session.op_get_weights_flatten()
            updated_step = session.op_upd_step()
            self.weights_history[updated_step] = updated_weights

            # Cleanup history
            for k in list(self.weights_history.keys()):
                if k < updated_step - 20:
                    try:
                        del self.weights_history[k]
                    except KeyError:
                        pass

        if dppo_config.config.combine_gradient == 'fifo':
            self.op_submit_gradients = self.Call(func_fifo_gradient)
        elif dppo_config.config.combine_gradient == 'average':
            self.op_submit_gradients = self.Call(func_average_gradient)
        elif dppo_config.config.combine_gradient == 'dc':
            self.op_submit_gradients = self.Call(func_dc_gradient)
        else:
            logger.error("Unknown gradient combination mode: {}".format(dppo_config.config.combine_gradient))

        self.op_initialize = self.Op(sg_initialize)


# Weights of the policy are shared across
# all agents and stored on the parameter server
class SharedParameters(subgraph.Subgraph):
    def build_graph(self):
        sg_model = Model()

        sg_policy_shared = SharedWeights(sg_model.actor.weights)
        sg_value_func_shared = SharedWeights(sg_model.critic.weights)

        self.policy = sg_policy_shared
        self.value_func = sg_value_func_shared


class Shaper():
    @staticmethod
    def numel(x):
        return np.prod(np.shape(x))

    @classmethod
    def get_flat(cls, v):
        tensor_list = list(utils.Utils.flatten(v))
        u = np.concatenate([np.reshape(t, newshape=[cls.numel(t), ]) for t in tensor_list], axis=0)
        return u

    @staticmethod
    def reverse(u, base_shape):
        tensor_list = list(utils.Utils.flatten(base_shape))
        shapes = map(np.shape, tensor_list)
        v_flat = []
        start = 0
        for (shape, t) in zip(shapes, tensor_list):
            size = np.prod(shape)
            v_flat.append(np.reshape(u[start:start + size], shape))
            start += size
        v = utils.Utils.reconstruct(v_flat, base_shape)
        return v


if __name__ == '__main__':
    utils.assemble_and_show_graphs(SharedParameters, Model(assemble_model=True))<|MERGE_RESOLUTION|>--- conflicted
+++ resolved
@@ -145,8 +145,6 @@
         else:
             sg_pol_total_loss = sg_pol_clip_loss
 
-<<<<<<< HEAD
-=======
         # Regular gradients
         sg_ppo_clip_gradients = optimizer.Gradients(sg_network.weights, loss=sg_pol_total_loss,
                                                     norm=dppo_config.config.gradients_norm_clipping)
@@ -160,7 +158,6 @@
             self.op_compute_ppo_clip_gradients = self.Ops(sg_ppo_clip_gradients.calculate,
                                                           sg_network.lstm_state, **feeds)
 
->>>>>>> 38297c39
         # Weights get/set for updating the policy
         sg_get_weights_flatten = GetVariablesFlatten(sg_network.weights)
         sg_set_weights_flatten = SetVariablesFlatten(sg_network.weights)
@@ -227,14 +224,6 @@
         self.op_get_weights_flatten = self.Op(sg_get_weights_flatten)
         self.op_set_weights_flatten = self.Op(sg_set_weights_flatten, value=sg_set_weights_flatten.ph_value)
 
-<<<<<<< HEAD
-        self.op_compute_gradients = self.Op(sg_gradients.calculate, state=sg_value_net.ph_state,
-                                            ytarg_ny=ph_ytarg_ny)
-
-        self.op_compute_loss_and_gradient_flatten = self.Ops(loss, sg_gradients_flatten,
-                                                             state=sg_value_net.ph_state,
-                                                             ytarg_ny=ph_ytarg_ny)
-=======
         feeds = dict(state=sg_value_net.ph_state, ytarg_ny=ph_ytarg_ny)
         if dppo_config.config.use_lstm:
             feeds.update(dict(lstm_state=sg_value_net.ph_lstm_state))
@@ -251,7 +240,6 @@
         if dppo_config.config.l2_coeff is not None:
             losses.append(l2)
         self.op_losses = self.Ops(*losses, **feeds)
->>>>>>> 38297c39
 
         # Init Op for all weights
         sg_initialize = graph.Initialize()
@@ -312,11 +300,7 @@
 
         # First come, first served gradient update
         def func_fifo_gradient(session, gradients, step):
-<<<<<<< HEAD
-            current_step = session.op_n_step()
-=======
             current_step = session.op_upd_step()
->>>>>>> 38297c39
             logger.debug("Gradient with step {} received from agent. Current step: {}".format(step,
                                                                                               current_step))
             session.op_apply_gradients(gradients=gradients, increment=1)
@@ -327,11 +311,7 @@
         def func_average_gradient(session, gradients, step):
             logger.debug("received a gradient, number of gradients collected so far: {}".
                          format(len(self.gradients)))
-<<<<<<< HEAD
-            if step >= session.op_n_step():
-=======
             if step >= session.op_upd_step():
->>>>>>> 38297c39
                 logger.debug("gradient is fresh, accepted")
                 self.gradients.append(gradients)
             else:
@@ -359,11 +339,6 @@
         def func_dc_gradient(session, gradients, step):
             # Assume step to be global step number
             # current_step = session.op_n_step()
-<<<<<<< HEAD
-
-            # current_weights = session.op_get_weights()
-=======
->>>>>>> 38297c39
             current_weights_f = session.op_get_weights_flatten()
 
             old_weights_f = self.weights_history.get(step, current_weights_f)
