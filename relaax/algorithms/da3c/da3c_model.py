--- conflicted
+++ resolved
@@ -2,76 +2,9 @@
 
 from relaax.common.algorithms.lib import utils
 
-<<<<<<< HEAD
-            # Expose ICM public API
-            self.op_icm_get_weights = self.Op(sg_icm_weights)
-            self.op_icm_apply_gradients = self.Ops(sg_icm_gradients.apply,
-                                                   gradients=sg_icm_gradients.ph_gradients)
-
-        sg_initialize = graph.Initialize()
-
-        # Expose public API
-        self.op_n_step = self.Op(sg_global_step.n)
-        self.op_check_weights = self.Op(sg_weights.check)
-        self.op_get_weights = self.Op(sg_weights)
-        self.op_apply_gradients = self.Ops(sg_gradients.apply, sg_global_step.increment,
-                                           gradients=sg_gradients.ph_gradients,
-                                           increment=sg_global_step.ph_increment)
-        self.op_initialize = self.Op(sg_initialize)
-
-
-# Policy run by Agent(s)
-class AgentModel(subgraph.Subgraph):
-    def build_graph(self):
-        # Build graph
-        sg_network = Network()
-
-        sg_loss = loss.DA3CLoss(sg_network.actor, sg_network.critic, da3c_config.config)
-        sg_gradients = optimizer.Gradients(sg_network.weights, loss=sg_loss,
-                                           norm=da3c_config.config.gradients_norm_clipping)
-
-        if da3c_config.config.use_icm:
-            sg_icm_network = icm_model.ICM()
-            sg_icm_loss = loss.ICMLoss(sg_network.actor, sg_icm_network, da3c_config.config.icm)
-            sg_icm_gradients = optimizer.Gradients(sg_icm_network.weights, loss=sg_icm_loss)
-
-            # Expose ICM public API
-            self.op_icm_assign_weights = self.Op(sg_icm_network.weights.assign,
-                                                 weights=sg_icm_network.weights.ph_weights)
-            self.op_get_intrinsic_reward = self.Ops(sg_icm_network.rew_out,
-                                                    state=sg_icm_network.ph_state,
-                                                    probs=sg_icm_network.ph_probs)
-            self.op_compute_icm_gradients = self.Op(sg_icm_gradients.calculate,
-                                                    state=sg_icm_network.ph_state,
-                                                    probs=sg_icm_network.ph_probs,
-                                                    action=sg_icm_loss.ph_action,
-                                                    discounted_reward=sg_icm_loss.ph_discounted_reward)
-
-        # Expose public API
-        self.op_assign_weights = self.Op(sg_network.weights.assign,
-                                         weights=sg_network.weights.ph_weights)
-
-        feeds = dict(state=sg_network.ph_state, action=sg_loss.ph_action,
-                     value=sg_loss.ph_value, discounted_reward=sg_loss.ph_discounted_reward)
-
-        if da3c_config.config.use_gae:
-            feeds.update(dict(advantage=sg_loss.ph_advantage))
-
-        if da3c_config.config.use_lstm:
-            feeds.update(dict(lstm_state=sg_network.ph_lstm_state, lstm_step=sg_network.ph_lstm_step))
-            self.lstm_zero_state = sg_network.lstm_zero_state
-            self.op_get_action_value_and_lstm_state = self.Ops(sg_network.actor, sg_network.critic,
-                                                               sg_network.lstm_state, state=sg_network.ph_state,
-                                                               lstm_state=sg_network.ph_lstm_state,
-                                                               lstm_step=sg_network.ph_lstm_step)
-        else:
-            self.op_get_action_and_value = self.Ops(sg_network.actor, sg_network.critic,
-                                                    state=sg_network.ph_state)
-=======
 from . import da3c_config
 from . import da3c_discrete_model
 from . import da3c_continuous_model
->>>>>>> 80eb1c16
 
 
 if da3c_config.config.output.continuous:
