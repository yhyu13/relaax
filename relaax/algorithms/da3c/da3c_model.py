from __future__ import absolute_import

from relaax.common.algorithms import subgraph
from relaax.common.algorithms.lib import graph
from relaax.common.algorithms.lib import layer
from relaax.common.algorithms.lib import loss
from relaax.common.algorithms.lib import utils
from .lib import da3c_graph
from . import da3c_config
from . import icm_model


class Network(subgraph.Subgraph):
    def build_graph(self):
        conv_layer = dict(type=layer.Convolution, activation=layer.Activation.Elu,
                          n_filters=32, filter_size=[3, 3], stride=[2, 2],
                          border=layer.Border.Same)
        input = layer.Input(da3c_config.config.input, descs=[dict(conv_layer)] * 4)

        sizes = da3c_config.config.hidden_sizes
<<<<<<< HEAD
        actor_layers = [input]

        flattened_input = layer.Flatten(input)

        if da3c_config.config.use_lstm:
            lstm = layer.LSTM(graph.Expand(flattened_input, 0), size=sizes[-1])
            head = graph.Reshape(lstm, [-1, sizes[-1]])
            actor_layers.append(lstm)
=======
        layers = [input]
        last_size = input.node.shape.as_list()[-1]
        if len(sizes) > 0:
            last_size = sizes[-1]

        if da3c_config.config.use_lstm:
            lstm = layer.LSTM(graph.Expand(layer.Flatten(input), 0), size=last_size)
            head = graph.Reshape(lstm, [-1, last_size])
            layers.append(lstm)
>>>>>>> 826e06c4

            self.ph_lstm_state = lstm.ph_state
            self.ph_lstm_step = lstm.ph_step
            self.lstm_zero_state = lstm.zero_state
            self.lstm_state = lstm.state
        else:
            head = layer.GenericLayers(flattened_input,
                                       [dict(type=layer.Dense, size=size,
                                             activation=layer.Activation.Relu6) for size in sizes])
            actor_layers.append(head)

        actor = layer.Actor(head, da3c_config.config.output)
        actor_layers.append(actor)

        c1 = layer.Dense(flattened_input, 200, activation=layer.Activation.Relu6)
        critic = layer.Dense(c1, 1)
        critic_layers = (c1, critic)

        self.ph_state = input.ph_state
        self.actor = actor
        self.critic = graph.Flatten(critic)
        self.actor_weights = layer.Weights(*actor_layers)
        self.critic_weights = layer.Weights(*critic_layers)


# Weights of the policy are shared across
# all agents and stored on the parameter server
class SharedParameters(subgraph.Subgraph):
    def build_graph(self):
        # Build graph
        sg_global_step = graph.GlobalStep()
        sg_network = Network()
        sg_actor_weights = sg_network.actor_weights
        sg_critic_weights = sg_network.critic_weights

        if da3c_config.config.optimizer == 'Adam':
            sg_actor_optimizer = graph.AdamOptimizer(da3c_config.config.actor_initial_learning_rate)
            sg_critic_optimizer = graph.AdamOptimizer(da3c_config.config.critic_initial_learning_rate)
            if da3c_config.config.use_icm:
                sg_icm_optimizer = graph.AdamOptimizer(da3c_config.config.actor_initial_learning_rate)
                sg_icm_weights = icm_model.ICM().weights
                sg_icm_gradients = layer.Gradients(sg_icm_weights, optimizer=sg_icm_optimizer)
        else:
            sg_actor_learning_rate = da3c_graph.LearningRate(sg_global_step,
                                                             da3c_config.config.actor_initial_learning_rate)
            sg_critic_learning_rate = da3c_graph.LearningRate(sg_global_step,
                                                              da3c_config.config.critic_initial_learning_rate)
            sg_actor_optimizer = graph.RMSPropOptimizer(learning_rate=sg_actor_learning_rate,
                decay=da3c_config.config.RMSProp.decay, momentum=0.0,
                epsilon=da3c_config.config.RMSProp.epsilon)
            sg_critic_optimizer = graph.RMSPropOptimizer(learning_rate=sg_critic_learning_rate,
                decay=da3c_config.config.RMSProp.decay, momentum=0.0,
                epsilon=da3c_config.config.RMSProp.epsilon)
        sg_actor_gradients = layer.Gradients(sg_actor_weights, optimizer=sg_actor_optimizer)
        sg_critic_gradients = layer.Gradients(sg_critic_weights, optimizer=sg_critic_optimizer)
        sg_initialize = graph.Initialize()

        if da3c_config.config.use_icm:
            # Expose ICM public API
            self.op_icm_get_weights = self.Op(sg_icm_weights)
            self.op_icm_apply_gradients = self.Ops(sg_icm_gradients.apply,
                                                   gradients=sg_icm_gradients.ph_gradients)

        # Expose public API
        self.op_n_step = self.Op(sg_global_step.n)
        self.op_check_weights = self.Ops(sg_actor_weights.check, sg_critic_weights.check)
        self.op_get_weights = self.Ops(sg_actor_weights, sg_critic_weights)
        self.op_apply_gradients = self.Ops(sg_actor_gradients.apply, sg_critic_gradients.apply,
                                           sg_global_step.increment,
                                           actor_gradients=sg_actor_gradients.ph_gradients,
                                           critic_gradients=sg_critic_gradients.ph_gradients,
                                           increment=sg_global_step.ph_increment)
        self.op_initialize = self.Op(sg_initialize)


# Policy run by Agent(s)
class AgentModel(subgraph.Subgraph):
    def build_graph(self):
        # Build graph
        sg_network = Network()

        sg_loss = loss.DA3CLoss(sg_network.actor, sg_network.critic, da3c_config.config)
        sg_actor_gradients = layer.Gradients(sg_network.actor_weights,
                                             loss=graph.TfNode(sg_loss.policy_loss),
                                             norm=da3c_config.config.gradients_norm_clipping)
        sg_critic_gradients = layer.Gradients(sg_network.critic_weights,
                                              loss=graph.TfNode(sg_loss.value_loss),
                                              norm=da3c_config.config.gradients_norm_clipping)

        if da3c_config.config.use_icm:
            sg_icm_network = icm_model.ICM()
            sg_icm_loss = loss.ICMLoss(sg_network.actor, sg_icm_network,
                                       da3c_config.config.ICM.alpha, da3c_config.config.ICM.beta)
            sg_icm_gradients = layer.Gradients(sg_icm_network.weights, loss=sg_icm_loss)

            # Expose ICM public API
            self.op_icm_assign_weights = self.Op(sg_icm_network.weights.assign,
                                                 weights=sg_icm_network.weights.ph_weights)
            self.op_get_intrinsic_reward = self.Ops(sg_icm_network.rew_out,
                                                    state=sg_icm_network.ph_state)
            self.op_compute_icm_gradients = self.Op(sg_icm_gradients.calculate,
                                            state=sg_icm_network.ph_state, action=sg_icm_loss.ph_action,
                                            discounted_reward=sg_icm_loss.ph_discounted_reward)

        # Expose public API
        self.op_assign_weights = self.Ops(sg_network.actor_weights.assign, sg_network.critic_weights.assign,
                                         actor_weights=sg_network.actor_weights.ph_weights,
                                         critic_weights=sg_network.critic_weights.ph_weights)

        feeds = dict(state=sg_network.ph_state, action=sg_loss.ph_action,
                     discounted_reward=sg_loss.ph_discounted_reward)

        if da3c_config.config.use_gae:
            feeds.update(dict(advantage=sg_loss.ph_advantage))

        if da3c_config.config.use_lstm:
            feeds.update(dict(lstm_state=sg_network.ph_lstm_state, lstm_step=sg_network.ph_lstm_step))
            self.lstm_zero_state = sg_network.lstm_zero_state
            self.op_get_action_value_and_lstm_state = self.Ops(sg_network.actor, sg_network.critic,
                                                               sg_network.lstm_state,
                                                               state=sg_network.ph_state,
                                                               lstm_state=sg_network.ph_lstm_state,
                                                               lstm_step=sg_network.ph_lstm_step)
        else:
            self.op_get_action_and_value = self.Ops(sg_network.actor, sg_network.critic,
                                                    state=sg_network.ph_state)

        self.op_compute_gradients = self.Ops(sg_actor_gradients.calculate, sg_critic_gradients.calculate,
                                             **feeds)


if __name__ == '__main__':
    utils.assemble_and_show_graphs(SharedParameters, AgentModel)<|MERGE_RESOLUTION|>--- conflicted
+++ resolved
@@ -18,26 +18,17 @@
         input = layer.Input(da3c_config.config.input, descs=[dict(conv_layer)] * 4)
 
         sizes = da3c_config.config.hidden_sizes
-<<<<<<< HEAD
         actor_layers = [input]
 
         flattened_input = layer.Flatten(input)
-
-        if da3c_config.config.use_lstm:
-            lstm = layer.LSTM(graph.Expand(flattened_input, 0), size=sizes[-1])
-            head = graph.Reshape(lstm, [-1, sizes[-1]])
-            actor_layers.append(lstm)
-=======
-        layers = [input]
-        last_size = input.node.shape.as_list()[-1]
+        last_size = flattened_input.node.shape.as_list()[-1]
         if len(sizes) > 0:
             last_size = sizes[-1]
 
         if da3c_config.config.use_lstm:
-            lstm = layer.LSTM(graph.Expand(layer.Flatten(input), 0), size=last_size)
+            lstm = layer.LSTM(graph.Expand(flattened_input, 0), size=last_size)
             head = graph.Reshape(lstm, [-1, last_size])
-            layers.append(lstm)
->>>>>>> 826e06c4
+            actor_layers.append(lstm)
 
             self.ph_lstm_state = lstm.ph_state
             self.ph_lstm_step = lstm.ph_step
