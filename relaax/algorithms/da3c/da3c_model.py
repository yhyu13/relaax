--- conflicted
+++ resolved
@@ -20,17 +20,7 @@
         input = layer.Input(da3c_config.config.input, descs=[dict(conv_layer)] * 4)
 
         sizes = da3c_config.config.hidden_sizes
-<<<<<<< HEAD
         actor_layers = [input]
-
-        flattened_input = layer.Flatten(input)
-
-        if da3c_config.config.use_lstm:
-            lstm = layer.LSTM(graph.Expand(flattened_input, 0), size=sizes[-1])
-            head = graph.Reshape(lstm, [-1, sizes[-1]])
-            actor_layers.append(lstm)
-=======
-        layers = [input]
         flattened_input = layer.Flatten(input)
         last_size = flattened_input.node.shape.as_list()[-1]
         if len(sizes) > 0:
@@ -39,8 +29,7 @@
         if da3c_config.config.use_lstm:
             lstm = layer.LSTM(graph.Expand(flattened_input, 0), size=last_size)
             head = graph.Reshape(lstm, [-1, last_size])
-            layers.append(lstm)
->>>>>>> 31d9c73a
+            actor_layers.append(lstm)
 
             self.ph_lstm_state = lstm.ph_state
             self.lstm_zero_state = lstm.zero_state
@@ -154,13 +143,9 @@
             tf.summary.scalar('weights_global_norm', sg_network.weights.global_norm)])
 
         # Expose public API
-<<<<<<< HEAD
         self.op_assign_weights = self.Ops(sg_network.actor_weights.assign, sg_network.critic_weights.assign,
                                          actor_weights=sg_network.actor_weights.ph_weights,
                                          critic_weights=sg_network.critic_weights.ph_weights)
-=======
-        self.op_assign_weights = self.Op(sg_network.weights.assign, weights=sg_network.weights.ph_weights)
->>>>>>> 31d9c73a
 
         feeds = dict(state=sg_network.ph_state, action=sg_loss.ph_action,
                      discounted_reward=sg_loss.ph_discounted_reward)
@@ -174,22 +159,13 @@
             self.op_get_action_value_and_lstm_state = self.Ops(sg_network.actor, sg_network.critic,
                                                                sg_network.lstm_state,
                                                                state=sg_network.ph_state,
-<<<<<<< HEAD
-                                                               lstm_state=sg_network.ph_lstm_state,
-                                                               lstm_step=sg_network.ph_lstm_step)
-=======
                                                                lstm_state=sg_network.ph_lstm_state)
->>>>>>> 31d9c73a
         else:
             self.op_get_action_and_value = self.Ops(sg_network.actor, sg_network.critic,
                                                     state=sg_network.ph_state)
 
-<<<<<<< HEAD
         self.op_compute_gradients = self.Ops(sg_actor_gradients.calculate, sg_critic_gradients.calculate,
                                              **feeds)
-=======
-        self.op_compute_gradients_and_summaries = self.Ops(sg_gradients.calculate, summaries, **feeds)
->>>>>>> 31d9c73a
 
 
 if __name__ == '__main__':
