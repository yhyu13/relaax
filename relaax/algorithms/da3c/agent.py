--- conflicted
+++ resolved
@@ -46,11 +46,6 @@
 
     # environment is ready and
     # waiting for agent to initialize
-<<<<<<< HEAD
-    def init(self, exploit=False, hogwild_update=False):
-        self.batch = da3c_batch.DA3CBatch(self.ps, self.metrics, exploit, hogwild_update)
-        self.batch.begin()
-=======
     def init(self, exploit=False, hogwild_update=True):
         #self.batch = da3c_batch.DA3CBatch(self.ps, self.metrics, exploit, hogwild_update)
         #self.batch.begin()
@@ -75,7 +70,6 @@
             self.icm_observation = da3c_observation.DA3CObservation()
 
         self.replay_buffer = DA3CReplayBuffer(self)
->>>>>>> f65df6f3
         return True
 
     # Callback methods
