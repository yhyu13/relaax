from __future__ import absolute_import
from builtins import object
from . import da3c_config
from .lib import da3c_episode

from relaax.common import profiling


profiler = profiling.get_profiler(__name__)


# DA3CAgent implements training regime for DA3C algorithm
# If exploit on init set to True, agent will run in exploitation regime:
# stop updating shared parameters and at the end of every episode load
# new policy parameters from PS
class Agent(object):
    def __init__(self, parameter_server):
        self.ps = parameter_server
        self.metrics = parameter_server.metrics

    # environment is ready and
    # waiting for agent to initialize
    def init(self, exploit=False, hogwild_update=True):
        self.episode = da3c_episode.DA3CEpisode(self.ps, exploit, hogwild_update)
        self.episode.begin()
        return True

    # environment generated new state and reward
    # and asking agent for an action for this state
    @profiler.wrap
    def update(self, reward, state, terminal):
        self.episode.step(reward, state, terminal)

        if len(self.episode.experience) == da3c_config.config.batch_size or terminal:
            self.episode.end()
            if terminal:
                self.episode.reset()
            self.episode.begin()

<<<<<<< HEAD
        return self.episode.last_action

    # environment is asking to reset agent
    @profiler.wrap
    def reset(self):
        self.episode.reset()
        return True
=======
        return self.episode.last_action
>>>>>>> 5fe736f8
<|MERGE_RESOLUTION|>--- conflicted
+++ resolved
@@ -37,14 +37,4 @@
                 self.episode.reset()
             self.episode.begin()
 
-<<<<<<< HEAD
-        return self.episode.last_action
-
-    # environment is asking to reset agent
-    @profiler.wrap
-    def reset(self):
-        self.episode.reset()
-        return True
-=======
-        return self.episode.last_action
->>>>>>> 5fe736f8
+        return self.episode.last_action