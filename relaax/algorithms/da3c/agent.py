from __future__ import absolute_import

from builtins import object
import logging
import numpy as np

from relaax.common import profiling

from . import da3c_config
from .lib import da3c_episode



logger = logging.getLogger(__name__)
profiler = profiling.get_profiler(__name__)


# DA3CAgent implements training regime for DA3C algorithm
# If exploit on init set to True, agent will run in exploitation regime:
# stop updating shared parameters and at the end of every episode load
# new policy parameters from PS
class Agent(object):
    def __init__(self, parameter_server):
        self.ps = parameter_server
        self.metrics = parameter_server.metrics

    # environment is ready and
    # waiting for agent to initialize
    def init(self, exploit=False, hogwild_update=True):
        self.episode = da3c_episode.DA3CEpisode(self.ps, exploit, hogwild_update)
        self.episode.begin()
        return True

    # environment generated new state and reward
    # and asking agent for an action for this state
    @profiler.wrap
    def update(self, reward, state, terminal):
        self.check_state_shape(state)
        self.episode.step(reward, state, terminal)

        if len(self.episode.experience) == da3c_config.config.batch_size or terminal:
            self.episode.end()
            if terminal:
                self.episode.reset()
            self.episode.begin()

<<<<<<< HEAD
        return self.episode.last_action

    @staticmethod
    def check_state_shape(state):
        if state is None:
            return
        expected_shape = list(da3c_config.options.algorithm.input.shape)
        actual_shape = list(np.asarray(state).shape)
        if actual_shape != expected_shape:
            logger.warning('State shape %s does not match to expected one %s.',
                    repr(actual_shape), repr(expected_shape))
=======
        return self.episode.last_action * da3c_config.config.output.scale
>>>>>>> 9765650b
<|MERGE_RESOLUTION|>--- conflicted
+++ resolved
@@ -44,8 +44,7 @@
                 self.episode.reset()
             self.episode.begin()
 
-<<<<<<< HEAD
-        return self.episode.last_action
+        return self.episode.last_action * da3c_config.config.output.scale
 
     @staticmethod
     def check_state_shape(state):
@@ -55,7 +54,4 @@
         actual_shape = list(np.asarray(state).shape)
         if actual_shape != expected_shape:
             logger.warning('State shape %s does not match to expected one %s.',
-                    repr(actual_shape), repr(expected_shape))
-=======
-        return self.episode.last_action * da3c_config.config.output.scale
->>>>>>> 9765650b
+                    repr(actual_shape), repr(expected_shape))