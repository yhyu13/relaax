--- conflicted
+++ resolved
@@ -205,27 +205,16 @@
 
         value, = value
         if len(action) == 1:
-<<<<<<< HEAD
-            self.metrics.histogram('action', action)
+            if M:
+                self.metrics.histogram('action', action)
             self.last_probs, = action
             return utils.choose_action_descrete(self.last_probs), value
         mu, sigma2 = action
         self.last_probs = mu
-        self.metrics.histogram('mu', mu)
-        self.metrics.histogram('sigma2', sigma2)
-        return utils.choose_action_continuous(mu, sigma2,
-                                              da3c_config.config.output.action_low,
-=======
-            if M:
-                self.metrics.histogram('action', action)
-            probabilities, = action
-            return utils.choose_action_descrete(probabilities), value
-        mu, sigma2 = action
         if M:
             self.metrics.histogram('mu', mu)
             self.metrics.histogram('sigma2', sigma2)
         return utils.choose_action_continuous(mu, sigma2, da3c_config.config.output.action_low,
->>>>>>> 80eb1c16
                                               da3c_config.config.output.action_high), value
 
     def get_intrinsic_reward(self, state):
