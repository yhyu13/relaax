--- conflicted
+++ resolved
@@ -1,15 +1,13 @@
 from __future__ import absolute_import
+
 from builtins import range
 from builtins import object
+
 import logging
 import numpy as np
-<<<<<<< HEAD
-import os
+import scipy.signal
 import six.moves.queue as queue
 import threading
-=======
-import scipy.signal
->>>>>>> b66de389
 
 from relaax.common import profiling
 from relaax.server.common import session
@@ -21,11 +19,8 @@
 from . import da3c_observation
 
 
-<<<<<<< HEAD
+logger = logging.getLogger(__name__)
 profiler = profiling.get_profiler(__name__)
-=======
-logger = logging.getLogger(__name__)
->>>>>>> b66de389
 
 
 class DA3CEpisode(object):
@@ -41,7 +36,6 @@
         self.observation = da3c_observation.DA3CObservation()
         self.last_action = None
         self.last_value = None
-<<<<<<< HEAD
         if da3c_config.config.use_lstm:
             self.lstm_zero_state = model.lstm_zero_state
             self.lstm_state = model.lstm_zero_state
@@ -51,10 +45,8 @@
             self.receive_experience()
         else:
             self.queue = None
-=======
         if da3c_config.config.use_icm:
             self.icm_observation = da3c_observation.DA3CObservation()
->>>>>>> b66de389
 
     @property
     def experience(self):
@@ -90,14 +82,7 @@
     def end(self):
         experience = self.episode.end()
         if not self.exploit:
-<<<<<<< HEAD
             self.do_task(lambda: self.send_experience(experience))
-=======
-            self.apply_gradients(self.compute_gradients(experience), len(experience))
-            if da3c_config.config.use_icm:
-                self.ps.session.op_icm_apply_gradients(
-                    gradients=self.compute_icm_gradients(experience))
->>>>>>> b66de389
 
     @profiler.wrap
     def reset(self):
@@ -121,10 +106,15 @@
     @profiler.wrap
     def send_experience(self, experience):
         self.apply_gradients(self.compute_gradients(experience), len(experience))
+        if da3c_config.config.use_icm:
+            self.ps.session.op_icm_apply_gradients(
+                gradients=self.compute_icm_gradients(experience))
 
     @profiler.wrap
     def receive_experience(self):
         self.session.op_assign_weights(weights=self.ps.session.op_get_weights())
+        if da3c_config.config.use_icm:
+            self.session.op_icm_assign_weights(weights=self.ps.session.op_icm_get_weights())
 
     def push_experience(self, reward):
         assert self.observation.queue is not None
@@ -149,20 +139,6 @@
             assert self.last_action is not None
             assert self.last_value is not None
 
-<<<<<<< HEAD
-    def keep_action_and_value(self, action, value):
-        assert self.last_action is None
-        assert self.last_value is None
-
-        self.last_action = action
-        self.last_value = value
-=======
-    def load_shared_parameters(self):
-        self.session.op_assign_weights(weights=self.ps.session.op_get_weights())
-        if da3c_config.config.use_icm:
-            self.session.op_icm_assign_weights(weights=self.ps.session.op_icm_get_weights())
->>>>>>> b66de389
-
     def get_action_and_value_from_network(self):
         if da3c_config.config.use_lstm:
             action, value, lstm_state = self.session.op_get_action_value_and_lstm_state(
@@ -214,15 +190,6 @@
             gae_gamma = da3c_config.config.rewards_gamma * da3c_config.config.gae_lambda
             advantage = self.discount(rewards, gae_gamma)
 
-<<<<<<< HEAD
-        if da3c_config.config.use_lstm:
-            return self.session.op_compute_gradients(state=experience['state'], action=experience['action'],
-                    value=experience['value'], discounted_reward=discounted_reward,
-                    lstm_state=self.lstm_state, lstm_step=[len(reward)])
-        return self.session.op_compute_gradients(state=experience['state'], action=experience['action'],
-                value=experience['value'], discounted_reward=discounted_reward)
-
-=======
         feeds = dict(state=experience['state'], action=experience['action'],
                      value=experience['value'], discounted_reward=self.discounted_reward)
 
@@ -240,7 +207,6 @@
         return self.session.op_compute_icm_gradients(
             state=icm_states, action=experience['action'],
             discounted_reward=self.discounted_reward)
->>>>>>> b66de389
 
     def apply_gradients(self, gradients, experience_size):
         self.ps.session.op_apply_gradients(
