--- conflicted
+++ resolved
@@ -1,10 +1,6 @@
 from __future__ import absolute_import
 
 import logging
-<<<<<<< HEAD
-import numpy as np
-=======
->>>>>>> 10f814c1
 import time
 import numpy as np
 from scipy.signal import lfilter
@@ -58,7 +54,6 @@
         return self.relaax_session.op_n_iter()
 
     def send_experience(self, n_iter, paths, length):
-        logger.debug("PS.send_experience called, n_iter={}, self.niter={}".format(n_iter, self.n_iter()))
         if n_iter == self.n_iter():
             self.update_paths(paths, length)
 
@@ -83,7 +78,6 @@
             self.paths = []
 
     def trpo_update(self):
-        logger.debug("trpo_update called")
         self.relaax_session.op_turn_collect_off()
         start = time.time()
 
