from __future__ import absolute_import

import numpy as np
import tensorflow as tf

from relaax.common.algorithms import subgraph
from relaax.common.algorithms.lib import graph
from relaax.common.algorithms.lib import layer
from relaax.common.algorithms.lib import optimizer
from relaax.common.algorithms.lib import utils

from . import trpo_config
from .lib import trpo_graph


class GetVariablesFlatten(subgraph.Subgraph):
    def build_graph(self, variables):
        return tf.concat([tf.reshape(t, [-1]) for t in utils.Utils.flatten(variables.node)], axis=0)


class SetVariablesFlatten(subgraph.Subgraph):
    def build_graph(self, variables):
        self.ph_value = tf.placeholder(tf.float32, [None])
        start = 0
        assignes = []
        for t in utils.Utils.flatten(variables.node):
            shape = t.shape.as_list()
            size = np.prod(shape)
            assignes.append(tf.assign(t, tf.reshape(self.ph_value[start:start + size], shape)))
            start += size
        return tf.group(*assignes)


class Categorical(subgraph.Subgraph):
    def build_graph(self, n):
        self._n = n
        self.ph_sampled_variable = graph.TfNode(tf.placeholder(tf.int32, name='a'))

    class ProbVariableSubgraph(subgraph.Subgraph):
        def build_graph(self):
            return tf.placeholder(tf.float32, name='prob')

    class LoglikelihoodSubgraph(subgraph.Subgraph):
        def build_graph(self, prob, sampled_variable, n):
            return tf.log(tf.reduce_sum(prob.node * tf.one_hot(sampled_variable.node, n), axis=1))

    class KlSubgraph(subgraph.Subgraph):
        def build_graph(self, prob0, prob1):
            return tf.reduce_sum(prob0.node * tf.log(prob0.node / prob1.node), axis=1)

    class EntropySubgraph(subgraph.Subgraph):
        def build_graph(self, prob):
            return -tf.reduce_sum((prob.node * tf.log(prob.node)), axis=1)

    @property
    def ProbVariable(self):
        return self.ProbVariableSubgraph

    @property
    def Loglikelihood(self):
        return lambda prob: self.LoglikelihoodSubgraph(prob, self.ph_sampled_variable, self._n)

    @property
    def Kl(self):
        return self.KlSubgraph

    @property
    def Entropy(self):
        return self.EntropySubgraph


class DiagGauss(subgraph.Subgraph):
    def build_graph(self, d):
        self._d = d
        self.ph_sampled_variable = graph.TfNode(tf.placeholder(tf.float32, name='a'))

    class ProbVariableSubgraph(subgraph.Subgraph):
        def build_graph(self):
            return tf.placeholder(tf.float32, name='prob')

    class LoglikelihoodSubgraph(subgraph.Subgraph):
        def build_graph(self, prob, sampled_variable, d):
            mean0 = prob.node[:, :d]
            std0 = prob.node[:, d:]
            return - 0.5 * tf.reduce_sum(tf.square((sampled_variable.node - mean0) / std0), axis=1) \
                   - 0.5 * tf.log(2.0 * np.pi) * d - tf.reduce_sum(tf.log(std0), axis=1)

    class KlSubgraph(subgraph.Subgraph):
        def build_graph(self, prob0, prob1, d):
            mean0 = prob0.node[:, :d]
            std0 = prob0.node[:, d:]
            mean1 = prob1.node[:, :d]
            std1 = prob1.node[:, d:]
            return tf.reduce_sum(tf.log(std1 / std0), axis=1) + \
                    tf.reduce_sum(((tf.square(std0) + tf.square(mean0 - mean1)) /
                    (2.0 * tf.square(std1))), axis=1) - 0.5 * d

    class EntropySubgraph(subgraph.Subgraph):
        def build_graph(self, prob, d):
            std_nd = prob.node[:, d:]
            return tf.reduce_sum(tf.log(std_nd), axis=1) + .5 * np.log(2 * np.pi * np.e) * d

    @property
    def ProbVariable(self):
        return self.ProbVariableSubgraph

    @property
    def Loglikelihood(self):
        return lambda prob: self.LoglikelihoodSubgraph(prob, self.ph_sampled_variable, self._d)

    @property
    def Kl(self):
        return lambda prob0, prob1: self.KlSubgraph(prob0, prob1, self._d)

    @property
    def Entropy(self):
        return lambda prob: self.EntropySubgraph(prob, self._d)


def ProbType(*args):
    if trpo_config.config.output.continuous:
        return DiagGauss(*args)
    return Categorical(*args)


class ConcatFixedStd(subgraph.Subgraph):
    def build_graph(self, x):
        input_dim = x.node.get_shape().as_list()[1]
        logstd = tf.Variable(tf.zeros(input_dim, tf.float32))

        std = tf.tile(tf.reshape(tf.exp(logstd), [1, -1]), (tf.shape(x.node)[0], 1))

        self.weight = graph.TfNode(logstd)
        return tf.concat([x.node, std], axis=1)


class Network(subgraph.Subgraph):
    def build_graph(self):
        input = layer.Input(trpo_config.config.input)

        head = layer.GenericLayers(layer.Flatten(input),
                                   [dict(type=layer.Dense, size=size, activation=layer.Activation.Tanh)
                                    for size in trpo_config.config.hidden_sizes])

        if trpo_config.config.output.continuous:
            output = layer.Dense(head, trpo_config.config.output.action_size)
            actor = ConcatFixedStd(output)
            actor_layers = [output, actor]
        else:
            actor = layer.Dense(head, trpo_config.config.output.action_size,
                                activation=layer.Activation.Softmax)
            actor_layers = [actor]

        self.ph_state = input.ph_state
        self.actor = actor
        self.weights = layer.Weights(*([input, head] + actor_layers))


class FisherVectorProduct(subgraph.Subgraph):
    def build_graph(self, kl_first_fixed, weights):
        weight_list = list(utils.Utils.flatten(weights.node))
        gradients1 = tf.gradients(kl_first_fixed.node, weight_list)
        ph_tangent = graph.Placeholder(np.float32, shape=(None,))

        gvp = []
        start = 0
        for g in gradients1:
            size = np.prod(g.shape.as_list())
            gvp.append(tf.reduce_sum(tf.reshape(g, [-1]) * ph_tangent.node[start:start + size]))
            start += size

        gradients2 = tf.gradients(gvp, weight_list)
        fvp = tf.concat([tf.reshape(g, [-1]) for g in gradients2], axis=0)

        self.ph_tangent = ph_tangent
        return fvp


class PolicyNet(subgraph.Subgraph):
    def build_graph(self):
        sg_network = Network()

        sg_get_weights_flatten = GetVariablesFlatten(sg_network.weights)
        sg_set_weights_flatten = SetVariablesFlatten(sg_network.weights)

        ph_adv_n = graph.TfNode(tf.placeholder(tf.float32, name='adv_n'))

        sg_probtype = ProbType(trpo_config.config.output.action_size)

        ph_oldprob_np = sg_probtype.ProbVariable()

        sg_logp_n = sg_probtype.Loglikelihood(sg_network.actor)
        sg_oldlogp_n = sg_probtype.Loglikelihood(ph_oldprob_np)

        sg_surr = graph.TfNode(-tf.reduce_mean(tf.exp(sg_logp_n.node - sg_oldlogp_n.node) * ph_adv_n.node))

        sg_sum = tf.reduce_sum(sg_probtype.Kl(graph.TfNode(tf.stop_gradient(sg_network.actor.node)),
                                              sg_network.actor).node)
        sg_factor = tf.cast(tf.shape(sg_network.ph_state.node)[0], tf.float32)
        sg_kl_first_fixed = graph.TfNode(sg_sum / sg_factor)

        sg_kl = graph.TfNode(tf.reduce_mean(sg_probtype.Kl(ph_oldprob_np, sg_network.actor).node))

<<<<<<< HEAD
        sg_fvp = FisherVectorProduct(sg_kl_first_fixed, sg_network.weights)

        sg_ent = graph.TfNode(tf.reduce_mean(sg_probtype.Entropy(sg_network.actor).node))

        sg_gradients = optimizer.Gradients(sg_network.weights, loss=sg_surr)
        sg_gradients_flatten = GetVariablesFlatten(sg_gradients.calculate)

        self.op_get_weights = self.Op(sg_network.weights)
        self.op_get_weights_flatten = self.Op(sg_get_weights_flatten)
        self.op_set_weights_flatten = self.Op(sg_set_weights_flatten, value=sg_set_weights_flatten.ph_value)

        self.op_compute_gradient = self.Op(sg_gradients_flatten, state=sg_network.ph_state,
                                           sampled_variable=sg_probtype.ph_sampled_variable, adv_n=ph_adv_n,
                                           oldprob_np=ph_oldprob_np)

        self.op_losses = self.Ops(sg_surr, sg_kl, sg_ent, state=sg_network.ph_state,
                                  sampled_variable=sg_probtype.ph_sampled_variable, adv_n=ph_adv_n,
                                  prob_variable=ph_oldprob_np)

        self.op_fisher_vector_product = self.Op(sg_fvp, tangent=sg_fvp.ph_tangent, state=sg_network.ph_state,
                                                sampled_variable=sg_probtype.ph_sampled_variable,
                                                adv_n=ph_adv_n, prob_variable=ph_oldprob_np)

=======
        # PPO clipped surrogate loss

        # likelihood ration of old and new policy
        r_theta = tf.exp(sg_logp_n.node - sg_oldlogp_n.node)
        surr = r_theta * ph_adv_n.node
        clip_e = trpo_config.config.PPO.clip_e
        surr_clipped = tf.clip_by_value(r_theta, 1.0 - clip_e,  1.0 + clip_e) * ph_adv_n.node
        sg_ppo_loss = graph.TfNode(-tf.reduce_mean(tf.minimum(surr, surr_clipped)))

        # end PPO loss

        self.ph_state = sg_network.ph_state
        self.actor = sg_network.actor
        self.weights = sg_network.weights
        self.trainable_weights = list(utils.Utils.flatten(sg_network.weights.node))
        self.surr = sg_surr
        self.ph_sampled_variable = sg_probtype.ph_sampled_variable
        self.ph_prob_variable = ph_oldprob_np
        self.ph_adv_n = ph_adv_n
        self.kl_first_fixed = sg_kl_first_fixed
        self.kl = sg_kl
        self.ppo_loss = sg_ppo_loss
>>>>>>> f3684af2


class ValueNet(subgraph.Subgraph):
    def build_graph(self):
        input_size, = trpo_config.config.input.shape

        # add one extra feature for timestep
        ph_state = graph.Placeholder(np.float32, shape=(None, input_size + 1))

        activation = layer.Activation.get_activation(trpo_config.config.activation)
        descs = [dict(type=layer.Dense, size=size, activation=activation) for size
                 in trpo_config.config.hidden_sizes]
        descs.append(dict(type=layer.Dense, size=1))

        value = layer.GenericLayers(ph_state, descs)

        ph_ytarg_ny = graph.Placeholder(np.float32)
        mse = graph.TfNode(tf.reduce_mean(tf.square(ph_ytarg_ny.node - value.node)))

        weights = layer.Weights(value)

        sg_get_weights_flatten = GetVariablesFlatten(weights)
        sg_set_weights_flatten = SetVariablesFlatten(weights)

        l2 = graph.TfNode(1e-3 * tf.add_n([tf.reduce_sum(tf.square(v)) for v in
                                              utils.Utils.flatten(weights.node)]))
        loss = graph.TfNode(l2.node + mse.node)

        sg_gradients = optimizer.Gradients(weights, loss=loss)
        sg_gradients_flatten = GetVariablesFlatten(sg_gradients.calculate)

        self.op_value = self.Op(value, state=ph_state)

        self.op_get_weights_flatten = self.Op(sg_get_weights_flatten)
        self.op_set_weights_flatten = self.Op(sg_set_weights_flatten, value=sg_set_weights_flatten.ph_value)

        self.op_compute_loss_and_gradient = self.Ops(loss, sg_gradients_flatten, state=ph_state,
                                                     ytarg_ny=ph_ytarg_ny)

        self.op_losses = self.Ops(loss, mse, l2, state=ph_state, ytarg_ny=ph_ytarg_ny)


# Weights of the policy are shared across
# all agents and stored on the parameter server
class SharedParameters(subgraph.Subgraph):
    def wait_for_iteration(self, session):
        return session.ps.wait_for_iteration()

    def send_experience(self, session, n_iter, paths, length):
        session.ps.send_experience(n_iter, paths, length)

    def receive_weights(self, session, n_iter):
        return session.ps.receive_weights(n_iter)

    def build_graph(self):
        # Build graph
        
        sg_policy_net = PolicyNet()

        sg_n_iter = trpo_graph.NIter()

        sg_global_step = graph.GlobalStep()

        sg_value_net = ValueNet()

        # Global PPO loss optimizer

        sg_ppo_loss = sg_policy_net.ppo_loss
        op_ppo_optimize = graph.TfNode(
                tf.train.AdamOptimizer(learning_rate=trpo_config.config.PPO.learning_rate).minimize(sg_ppo_loss.node))

        # end PPO optimizer

        sg_initialize = graph.Initialize()

        # Expose public API
        self.op_n_step = self.Op(sg_global_step.n)
        self.op_inc_step = self.Op(sg_global_step.increment, increment=sg_global_step.ph_increment)
        self.op_initialize = self.Op(sg_initialize)

        self.call_wait_for_iteration = self.Call(self.wait_for_iteration)
        self.call_send_experience = self.Call(self.send_experience)
        self.call_receive_weights = self.Call(self.receive_weights)

        self.op_turn_collect_on = sg_n_iter.op_turn_collect_on
        self.op_turn_collect_off = sg_n_iter.op_turn_collect_off
        self.op_n_iter_value = sg_n_iter.op_n_iter_value
        self.op_n_iter = sg_n_iter.op_n_iter
        self.op_next_iter = sg_n_iter.op_next_iter

        self.policy = sg_policy_net 
        self.value = sg_value_net 

        # One epoch of PPO optimization
        self.op_ppo_optimize = self.Op(op_ppo_optimize, state=sg_policy_net.ph_state,
                                                  sampled_variable=sg_policy_net.ph_sampled_variable,
                                                  adv_n=sg_policy_net.ph_adv_n,
                                                  oldprob_np=sg_policy_net.ph_prob_variable)


# Policy run by Agent(s)
class AgentModel(subgraph.Subgraph):
    def build_graph(self):
        # Build graph
        sg_network = Network()

        # Expose public API
        self.op_set_weights = self.Op(sg_network.weights.assign, weights=sg_network.weights.ph_weights)
        self.op_get_action = self.Op(sg_network.actor, state=sg_network.ph_state)


if __name__ == '__main__':
    utils.assemble_and_show_graphs(SharedParameters, AgentModel)<|MERGE_RESOLUTION|>--- conflicted
+++ resolved
@@ -201,7 +201,6 @@
 
         sg_kl = graph.TfNode(tf.reduce_mean(sg_probtype.Kl(ph_oldprob_np, sg_network.actor).node))
 
-<<<<<<< HEAD
         sg_fvp = FisherVectorProduct(sg_kl_first_fixed, sg_network.weights)
 
         sg_ent = graph.TfNode(tf.reduce_mean(sg_probtype.Entropy(sg_network.actor).node))
@@ -225,9 +224,7 @@
                                                 sampled_variable=sg_probtype.ph_sampled_variable,
                                                 adv_n=ph_adv_n, prob_variable=ph_oldprob_np)
 
-=======
         # PPO clipped surrogate loss
-
         # likelihood ration of old and new policy
         r_theta = tf.exp(sg_logp_n.node - sg_oldlogp_n.node)
         surr = r_theta * ph_adv_n.node
@@ -235,20 +232,11 @@
         surr_clipped = tf.clip_by_value(r_theta, 1.0 - clip_e,  1.0 + clip_e) * ph_adv_n.node
         sg_ppo_loss = graph.TfNode(-tf.reduce_mean(tf.minimum(surr, surr_clipped)))
 
-        # end PPO loss
-
-        self.ph_state = sg_network.ph_state
-        self.actor = sg_network.actor
-        self.weights = sg_network.weights
-        self.trainable_weights = list(utils.Utils.flatten(sg_network.weights.node))
-        self.surr = sg_surr
-        self.ph_sampled_variable = sg_probtype.ph_sampled_variable
-        self.ph_prob_variable = ph_oldprob_np
-        self.ph_adv_n = ph_adv_n
-        self.kl_first_fixed = sg_kl_first_fixed
-        self.kl = sg_kl
-        self.ppo_loss = sg_ppo_loss
->>>>>>> f3684af2
+        sg_minimize = graph.TfNode(tf.train.AdamOptimizer(\
+                learning_rate=trpo_config.config.PPO.learning_rate).minimize(sg_ppo_loss.node))
+        self.op_ppo_optimize = self.Op(sg_minimize, state=sg_network.ph_state,
+                                       sampled_variable=sg_probtype.ph_sampled_variable, adv_n=ph_adv_n,
+                                       oldprob_np=ph_oldprob_np)
 
 
 class ValueNet(subgraph.Subgraph):
@@ -314,14 +302,6 @@
 
         sg_value_net = ValueNet()
 
-        # Global PPO loss optimizer
-
-        sg_ppo_loss = sg_policy_net.ppo_loss
-        op_ppo_optimize = graph.TfNode(
-                tf.train.AdamOptimizer(learning_rate=trpo_config.config.PPO.learning_rate).minimize(sg_ppo_loss.node))
-
-        # end PPO optimizer
-
         sg_initialize = graph.Initialize()
 
         # Expose public API
@@ -342,12 +322,6 @@
         self.policy = sg_policy_net 
         self.value = sg_value_net 
 
-        # One epoch of PPO optimization
-        self.op_ppo_optimize = self.Op(op_ppo_optimize, state=sg_policy_net.ph_state,
-                                                  sampled_variable=sg_policy_net.ph_sampled_variable,
-                                                  adv_n=sg_policy_net.ph_adv_n,
-                                                  oldprob_np=sg_policy_net.ph_prob_variable)
-
 
 # Policy run by Agent(s)
 class AgentModel(subgraph.Subgraph):
