--- conflicted
+++ resolved
@@ -117,17 +117,10 @@
         return lambda prob: self.EntropySubgraph(prob, self._d)
 
 
-<<<<<<< HEAD
-def ProbType(size, continuous=False):
-    if continuous:
-        return DiagGauss(size)
-    return Categorical(size)
-=======
 def ProbType(action_size, continuous=False):
     if continuous:
         return DiagGauss(action_size)
     return Categorical(action_size)
->>>>>>> 38297c39
 
 
 class ConcatFixedStd(subgraph.Subgraph):
