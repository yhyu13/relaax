--- conflicted
+++ resolved
@@ -6,8 +6,6 @@
 
 V = False
 
-
-V = False
 
 class RLXMessageImage(object):
     def __init__(self, image):
@@ -268,11 +266,7 @@
         res = {}
         offset = 0
         if V:
-<<<<<<< HEAD
-            #read version
-=======
             # read version
->>>>>>> 0c60f328
             unpack_from("I", data, offset)[0]
             offset += 4
 
