--- conflicted
+++ resolved
@@ -140,8 +140,6 @@
         return tf.assign_add(variable.node, increment.node)
 
 
-<<<<<<< HEAD
-=======
 class VarAssign(subgraph.Subgraph):
     def build_graph(self, variable, value):
         self.ph_variable = Placeholders(variables=TfNode(variable))
@@ -168,7 +166,6 @@
         return tf.constant(value, dtype=dtype, shape=shape, name=name)
 
 
->>>>>>> b66de389
 class Placeholder(subgraph.Subgraph):
     """Placeholder of given shape."""
 
