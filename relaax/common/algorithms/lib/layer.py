from __future__ import division
from builtins import object
import numpy as np
import tensorflow as tf

from relaax.common.algorithms import subgraph
from relaax.common.algorithms.lib import graph
from relaax.common.algorithms.lib import utils


class Activation(object):
    @staticmethod
    def Null(x):
        return x

    @staticmethod
    def Relu(x):
        return tf.nn.relu(x)

    @staticmethod
    def Softmax(x):
        return tf.nn.softmax(x)

    @staticmethod
    def Softplus(x):
        return tf.nn.softplus(x)


class Border(object):
    Valid = 'VALID'
    Same = 'SAME'


class LinearLayer(subgraph.Subgraph):
    def build_graph(self, x, shape, transformation, bias=True):
        d = 1.0 / np.sqrt(np.prod(shape[:-1]))
        initializer = graph.RandomUniformInitializer(minval=-d, maxval=d)
        W = graph.Variable(initializer(np.float32, shape)).node
        if bias:
            b = graph.Variable(initializer(np.float32, shape[-1:])).node
            self.weight = graph.TfNode((W, b))
            return transformation(x.node, W) + b
        self.weight = graph.TfNode(W)
        return transformation(x.node, W)


class MatmulLayer(subgraph.Subgraph):
    def build_graph(self, a, b, activation=Activation.Null):
        return activation(tf.matmul(a.node, b.node))


class BaseLayer(subgraph.Subgraph):
<<<<<<< HEAD
    def build_graph(self, x, shape, transformation, activation, bias=True):
        d = 1.0 / np.sqrt(np.prod(shape[:-1]))
=======
    def build_graph(self, x, shape, transformation, activation):
        d = 1.0
        p = np.prod(shape[:-1])
        if p != 0:
            d = 1.0 / np.sqrt(p)
>>>>>>> f6575f70
        initializer = graph.RandomUniformInitializer(minval=-d, maxval=d)
        W = graph.Variable(initializer(np.float32, shape)).node
        if bias:
            b = graph.Variable(initializer(np.float32, shape[-1:])).node
            self.weight = graph.TfNode((W, b))
            return activation(transformation(x.node, W) + b)
        self.weight = graph.TfNode(W)
        return activation(transformation(x.node, W))


class Convolution(BaseLayer):
    def build_graph(self, x, n_filters, filter_size, stride,
            border=Border.Valid, activation=Activation.Null):
        shape = filter_size + [x.node.shape.as_list()[-1], n_filters]
        tr = lambda x, W: tf.nn.conv2d(x, W, strides=[1] + stride + [1],
                    padding=border)
        return super(Convolution, self).build_graph(x, shape, tr, activation)


class Dense(BaseLayer):
    def build_graph(self, x, size=1, activation=Activation.Null):
        assert len(x.node.shape) == 2
        shape = (x.node.shape.as_list()[1], size)
        tr = lambda x, W: tf.matmul(x, W)
        return super(Dense, self).build_graph(x, shape, tr, activation)


class LSTM(subgraph.Subgraph):
    def build_graph(self, x, batch_size=1, size=256):
        self.ph_step= graph.Placeholder(np.int32, [batch_size])

        self.ph_state = graph.TfNode(tuple(graph.Placeholder(np.float32, [batch_size, size]).node
                for _ in range(2)))

        self.zero_state = tuple(np.zeros([batch_size, size]) for _ in range(2))

        state = tf.contrib.rnn.LSTMStateTuple(*self.ph_state.node)

        lstm = tf.contrib.rnn.BasicLSTMCell(size, state_is_tuple=True)

        with tf.variable_scope('LSTM') as scope:
            outputs, self.state = tf.nn.dynamic_rnn(lstm, x.node,
                    initial_state=state, sequence_length=self.ph_step.node,
                    time_major=False, scope=scope)
            self.state = graph.TfNode(self.state)
            scope.reuse_variables()
            self.weight = graph.Variables(
                    graph.TfNode(tf.get_variable('basic_lstm_cell/weights')),
                    graph.TfNode(tf.get_variable('basic_lstm_cell/biases')))

        return outputs


class Flatten(subgraph.Subgraph):
    def build_graph(self, x):
        return graph.Reshape(x, (-1, np.prod(x.node.shape.as_list()[1:]))).node


class GenericLayers(subgraph.Subgraph):
    def build_graph(self, x, descs):
        weights = []
        last = x
        for desc in descs:
            props = desc.copy()
            del props['type']
            last = desc['type'](last, **props)
            weights.append(last.weight)
        self.weight = graph.Variables(*weights)
        return last.node


class DescreteActor(subgraph.Subgraph):
    def build_graph(self, head, action_size):
        actor = Dense(head, action_size, activation=Activation.Softmax)
        self.weight = actor.weight
        self.action_size = action_size
        self.continuous = False
        return actor.node


class ContinuousActor(subgraph.Subgraph):
    def build_graph(self, head, action_size):
        self.mu = Dense(head, action_size)
        self.sigma2 = Dense(head, action_size, activation=Activation.Softplus)
        self.weight = graph.Variables(self.mu.weight, self.sigma2.weight)
        self.action_size = action_size
        self.continuous = True
        return self.mu.node, self.sigma2.node


def Actor(head, output):
    Actor = ContinuousActor if output.continuous else DescreteActor
    return Actor(head, output.action_size)


class Input(subgraph.Subgraph):
    def build_graph(self, input):
        input_shape = input.shape
        if np.prod(input.shape) == 0:
            input_shape = [1]
        self.ph_state = graph.Placeholder(np.float32,
                shape=[None] + input_shape + [input.history])

        descs = []
        if input.use_convolutions:
            descs = [
                    dict(type=Convolution, n_filters=16, filter_size=[8, 8],
                        stride=[4, 4], activation=Activation.Relu),
                    dict(type=Convolution, n_filters=32, filter_size=[4, 4],
                        stride=[2, 2], activation=Activation.Relu)]

        layers = GenericLayers(self.ph_state, descs)

        self.weight = layers.weight
        return layers.node


class Weights(subgraph.Subgraph):
    def build_graph(self, *layers):
        weights = [layer.weight.node for layer in layers]
        self.ph_weights = graph.Placeholders(variables=graph.TfNode(weights))
        self.assign = graph.TfNode([tf.assign(variable, value)
                for variable, value in utils.Utils.izip(weights, self.ph_weights.node)])
        return weights


class Gradients(subgraph.Subgraph):
    def build_graph(self, weights, loss=None, optimizer=None):
        if loss is not None:
            self.calculate = graph.TfNode(utils.Utils.reconstruct(tf.gradients(
                loss.node, list(utils.Utils.flatten(weights.node))), weights.node))
        if optimizer is not None:
            self.ph_gradients = graph.Placeholders(weights)
            self.apply = graph.TfNode(optimizer.node.apply_gradients(
                    utils.Utils.izip(self.ph_gradients.node, weights.node)))<|MERGE_RESOLUTION|>--- conflicted
+++ resolved
@@ -50,16 +50,11 @@
 
 
 class BaseLayer(subgraph.Subgraph):
-<<<<<<< HEAD
     def build_graph(self, x, shape, transformation, activation, bias=True):
-        d = 1.0 / np.sqrt(np.prod(shape[:-1]))
-=======
-    def build_graph(self, x, shape, transformation, activation):
         d = 1.0
         p = np.prod(shape[:-1])
         if p != 0:
             d = 1.0 / np.sqrt(p)
->>>>>>> f6575f70
         initializer = graph.RandomUniformInitializer(minval=-d, maxval=d)
         W = graph.Variable(initializer(np.float32, shape)).node
         if bias:
