--- conflicted
+++ resolved
@@ -230,25 +230,4 @@
                                     utils.Utils.izip(weights, self.ph_weights.checked)])
         self.check = graph.TfNode(tf.group(*[tf.check_numerics(w, 'weight_%d' % i) for i, w in
                                              enumerate(utils.Utils.flatten(weights))]))
-        return weights
-<<<<<<< HEAD
-=======
-
-
-class Gradients(subgraph.Subgraph):
-    def build_graph(self, weights, loss=None, optimizer=None,
-                    norm=False, batch_size=None, grad_ys=None):
-        if loss is not None:
-            grads = tf.gradients(loss.node, list(utils.Utils.flatten(weights.node)), grad_ys)
-            if batch_size is not None:
-                grads = [g / float(batch_size) for g in grads]
-            self.global_norm = graph.TfNode(tf.global_norm(grads))
-            if norm:
-                grads, _ = tf.clip_by_global_norm(grads, norm)
-            grads = (tf.check_numerics(g, 'gradient_%d' % i) for i, g in enumerate(grads))
-            self.calculate = graph.TfNode(utils.Utils.reconstruct(grads, weights.node))
-        if optimizer is not None:
-            self.ph_gradients = graph.Placeholders(weights)
-            self.apply = graph.TfNode(optimizer.node.apply_gradients(
-                utils.Utils.izip(self.ph_gradients.checked, weights.node)))
->>>>>>> d87da1be
+        return weights