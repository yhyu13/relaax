from __future__ import division
from builtins import object
import numpy as np
import tensorflow as tf

from relaax.common.algorithms import subgraph
from relaax.common.algorithms.lib import graph
from relaax.common.algorithms.lib import utils


class Activation(object):
    @classmethod
    def _make_map(cls):
        map = {}
        for name in ['Null', 'Relu', 'Elu', 'Sigmoid', 'Tanh', 'Softmax', 'Softplus']:
            activation = getattr(cls, name)
            map[name] = activation
            map[name.lower()] = activation
        return map

    @classmethod
    def get_activation(cls, name):
        return cls._map[name]

    @staticmethod
    def Null(x):
        return x

    @staticmethod
    def Relu(x):
        return tf.nn.relu(x)

    @staticmethod
    def Relu6(x):
        return tf.nn.relu6(x)

    @staticmethod
    def Elu(x):
        return tf.nn.elu(x)

    @staticmethod
    def Sigmoid(x):
        return tf.nn.sigmoid(x)

    @staticmethod
    def Tanh(x):
        return tf.nn.tanh(x)

    @staticmethod
    def Softmax(x):
        return tf.nn.softmax(x)

    @staticmethod
    def Softplus(x):
        return tf.nn.softplus(x)


Activation._map = Activation._make_map()


class Border(object):
    Valid = 'VALID'
    Same = 'SAME'


class BaseLayer(subgraph.Subgraph):
    def build_graph(self, x, shape, transformation, activation, d=None):
        if d is None:
            d = 1.0
            p = np.prod(shape[:-1])
            if p != 0:
                d = 1.0 / np.sqrt(p)
        initializer = graph.RandomUniformInitializer(minval=-d, maxval=d)
        W = graph.Variable(initializer(np.float32, shape)).node
        b = graph.Variable(initializer(np.float32, shape[-1:])).node
        self.weight = graph.TfNode((W, b))
        return activation(transformation(x, W) + b)


class Convolution(BaseLayer):
    def build_graph(self, x, n_filters, filter_size, stride,
                    border=Border.Valid, activation=Activation.Null):
        shape = filter_size + [x.node.shape.as_list()[-1], n_filters]

        def tr(x, W):
            return tf.nn.conv2d(x.node, W, strides=[1] + stride + [1], padding=border)

        return super(Convolution, self).build_graph(x, shape, tr, activation)


class Dense(BaseLayer):
    def build_graph(self, x, size=1, activation=Activation.Null, init_var=None):
<<<<<<< HEAD
        assert len(x.node.shape) >= 2
        shape = (x.node.shape.as_list()[-1], size)
        tr = lambda x, W: tf.matmul(x, W)
=======
        assert len(x.node.shape) == 2
        shape = (x.node.shape.as_list()[1], size)

        def tr(x, W):
            return tf.matmul(x.node, W)

>>>>>>> 7f34afbe
        return super(Dense, self).build_graph(x, shape, tr, activation, d=init_var)


class DoubleDense(BaseLayer):
    def build_graph(self, x1, x2, size=1, activation=Activation.Null):
        assert len(x1.node.shape) == 2
        shape1 = (x1.node.shape.as_list()[1], size)
        assert len(x2.node.shape) == 2
        shape2 = (x2.node.shape.as_list()[1], size)

        d = 1.0
        p = np.prod(shape1[:-1])
        if p != 0:
            d = 1.0 / np.sqrt(p)
        initializer = graph.RandomUniformInitializer(minval=-d, maxval=d)
        W1 = graph.Variable(initializer(np.float32, shape1)).node

        d = 1.0
        p = np.prod(shape2[:-1])
        if p != 0:
            d = 1.0 / np.sqrt(p)
        initializer = graph.RandomUniformInitializer(minval=-d, maxval=d)
        W2 = graph.Variable(initializer(np.float32, shape2)).node

        initializer = graph.RandomUniformInitializer()
        b = graph.Variable(initializer(np.float32, shape2[-1:])).node
        self.weight = graph.TfNode((W1, W2, b))

        return activation(tf.matmul(x1.node, W1) + tf.matmul(x2.node, W2) + b)


class LSTM(subgraph.Subgraph):
    def build_graph(self, x, batch_size=1, size=256):
        self.phs = [graph.Placeholder(np.float32, [batch_size, size]) for _ in range(2)]
        self.ph_state = graph.TfNode(tuple(ph.node for ph in self.phs))
        self.ph_state.checked = tuple(ph.checked for ph in self.phs)

        self.zero_state = tuple(np.zeros([batch_size, size]) for _ in range(2))

        state = tf.contrib.rnn.LSTMStateTuple(*self.ph_state.checked)

        lstm = tf.contrib.rnn.BasicLSTMCell(size, state_is_tuple=True)

        outputs, self.state = tf.nn.dynamic_rnn(lstm, x.node, initial_state=state,
                                                sequence_length=tf.shape(x.node)[:1], time_major=False)

        self.state = graph.TfNode(self.state)
        self.weight = graph.TfNode(tf.get_collection(tf.GraphKeys.TRAINABLE_VARIABLES,
                                                     tf.get_variable_scope().name))
        return outputs


class Flatten(subgraph.Subgraph):
    def build_graph(self, x):
        return graph.Reshape(x, (-1, np.prod(x.node.shape.as_list()[1:]))).node


class GenericLayers(subgraph.Subgraph):
    def build_graph(self, x, descs):
        weights = []
        last = x
        for desc in descs:
            props = desc.copy()
            del props['type']
            last = desc['type'](last, **props)
            weights.append(last.weight)
        self.weight = graph.Variables(*weights)
        return last.node


class DiscreteActor(subgraph.Subgraph):
    def build_graph(self, head, output):
        action_size = output.action_size
        actor = Dense(head, action_size, activation=Activation.Softmax)
        self.weight = actor.weight
        self.action_size = action_size
        self.continuous = False
        return actor.node


class ContinuousActor(subgraph.Subgraph):
    def build_graph(self, head, output):
        action_size = output.action_size
        self.mu = Dense(head, action_size, activation=Activation.Tanh)
        self.sigma2 = Dense(head, action_size, activation=Activation.Softplus)
        self.weight = graph.Variables(self.mu.weight, self.sigma2.weight)
        self.action_size = action_size
        self.continuous = True
        return self.mu.node * output.scale, self.sigma2.node + 1e-4


def Actor(head, output):
    Actor = ContinuousActor if output.continuous else DiscreteActor
    return Actor(head, output)


class DDPGActor(subgraph.Subgraph):
    def build_graph(self, head, output):
        self.action_size = output.action_size
        self.continuous = True

        self.out = Dense(head, self.action_size, activation=Activation.Tanh, init_var=3e-3)
        self.weight = self.out.weight
        self.scaled_out = graph.TfNode(self.out.node * output.scale)


class InputPlaceholder(subgraph.Subgraph):
    def build_graph(self, input):
        if hasattr(input, 'shape'):
            input_shape = input.shape
        else:
            input_shape = input.image

        if np.prod(input_shape) == 0:
            input_shape = [1]
        shape = [None] + input_shape + [input.history]
        self.ph_state = graph.Placeholder(np.float32, shape=shape)

        if not input.use_convolutions or len(shape) <= 4:
            state_input = self.ph_state.checked
        else:
            # move channels after history
            perm = list(range(len(shape)))
            perm = perm[0:3] + perm[-1:] + perm[3:-1]
            transpose = tf.transpose(self.ph_state.checked, perm=perm)

            # mix history and channels in one dimension
            state_input = tf.reshape(transpose, [-1] + shape[1:3] + [np.prod(shape[3:])])

        return state_input


class Input(subgraph.Subgraph):
    def build_graph(self, input, descs=None, input_placeholder=None):
        if input_placeholder is None:
            input_placeholder = InputPlaceholder(input)
        self.ph_state = input_placeholder.ph_state

        if input.use_convolutions and descs is None:
            # applying vanilla A3C convolution layers
            descs = [dict(type=Convolution, n_filters=16, filter_size=[8, 8], stride=[4, 4],
                          activation=Activation.Relu),
                     dict(type=Convolution, n_filters=32, filter_size=[4, 4], stride=[2, 2],
                          activation=Activation.Relu)]

        descs = [] if not input.use_convolutions else descs
        layers = GenericLayers(input_placeholder, descs)

        self.weight = layers.weight
        return layers.node


class Weights(subgraph.Subgraph):
    def build_graph(self, *layers):
        weights = [layer.weight.node for layer in layers]
        self.ph_weights = graph.Placeholders(variables=graph.TfNode(weights))
        self.assign = graph.TfNode([tf.assign(variable, value) for variable, value in
                                    utils.Utils.izip(weights, self.ph_weights.checked)])
        self.check = graph.TfNode(tf.group(*[tf.check_numerics(w, 'weight_%d' % i) for i, w in
                                             enumerate(utils.Utils.flatten(weights))]))
        self.global_norm = tf.global_norm(list(utils.Utils.flatten(weights)))
        return weights<|MERGE_RESOLUTION|>--- conflicted
+++ resolved
@@ -90,18 +90,12 @@
 
 class Dense(BaseLayer):
     def build_graph(self, x, size=1, activation=Activation.Null, init_var=None):
-<<<<<<< HEAD
         assert len(x.node.shape) >= 2
         shape = (x.node.shape.as_list()[-1], size)
-        tr = lambda x, W: tf.matmul(x, W)
-=======
-        assert len(x.node.shape) == 2
-        shape = (x.node.shape.as_list()[1], size)
 
         def tr(x, W):
             return tf.matmul(x.node, W)
 
->>>>>>> 7f34afbe
         return super(Dense, self).build_graph(x, shape, tr, activation, d=init_var)
 
 
