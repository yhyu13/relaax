--- conflicted
+++ resolved
@@ -186,23 +186,12 @@
 
 
 class Gradients(subgraph.Subgraph):
-<<<<<<< HEAD
-    def build_graph(self, weights, loss=None, optimizer=None):
-        if loss is not None:
-            self.calculate = graph.TfNode(utils.Utils.reconstruct(tf.gradients(
-                loss.node, list(utils.Utils.flatten(weights.node))), weights.node))
-=======
     def build_graph(self, weights, loss=None, optimizer=None, norm=False):
         if loss is not None:
+            grads = tf.gradients(loss.node, list(utils.Utils.flatten(weights.node)))
             if norm:
-                self.calculate = graph.TfNode(utils.Utils.reconstruct(
-                    tf.clip_by_global_norm(tf.gradients(
-                        loss.node, list(utils.Utils.flatten(weights.node))),
-                        norm)[0], weights.node))
-            else:
-                self.calculate = graph.TfNode(utils.Utils.reconstruct(tf.gradients(
-                    loss.node, list(utils.Utils.flatten(weights.node))), weights.node))
->>>>>>> 5fe736f8
+                grads, _ = tf.clip_by_global_norm(grads, norm)
+            self.calculate = graph.TfNode(utils.Utils.reconstruct(grads, weights.node))
         if optimizer is not None:
             self.ph_gradients = graph.Placeholders(weights)
             self.apply = graph.TfNode(optimizer.node.apply_gradients(
