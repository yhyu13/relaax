--- conflicted
+++ resolved
@@ -42,11 +42,7 @@
         # for k, v in self.flatten_feed_dict(feed_dict).items():
         #     import numpy as np
         #     print(repr(k), repr(np.asarray(v).shape))
-<<<<<<< HEAD
-        return self.reconstruct(session.session.run(list(self.flatten(self.op)),
-=======
         return self.reconstruct(session._tf_session.run(list(self.flatten(self.op)),
->>>>>>> 1a2336e3
                                 feed_dict=self.flatten_feed_dict(feed_dict)), self.op)
 
     @classmethod
@@ -102,20 +98,12 @@
         v1 = cls.cast(v1)
         if isinstance(v1, (tuple, list)):
             assert isinstance(v2, (tuple, list))
-            #print("v1 = {}, v2 = {}".format(len(v1), len(v2)))
-            #if len(v1) != len(v2):
-            #    print("v1 = {}, v2 = {}".format(v1, v2))
-            #    print("v1 = {}, v2 = {}".format(only_brackets(repr(v1)), only_brackets(repr(v2))))
             assert len(v1) == len(v2)
             for vv1, vv2 in zip(v1, v2):
                 for vvv1, vvv2 in cls.izip2(vv1, vv2):
                     yield vvv1, vvv2
         elif isinstance(v1, dict):
             assert isinstance(v2, dict)
-            #print("v1 = {}, v2 = {}".format(len(v1), len(v2)))
-            #if len(v1) != len(v2):
-            #    print("v1 = {}, v2 = {}".format(v1, v2))
-            #    print("v1 = {}, v2 = {}".format(only_brackets(repr(v1)), only_brackets(repr(v2))))
             assert len(v1) == len(v2)
             for k1, vv1 in v1.items():
                 vv2 = v2[k1]
