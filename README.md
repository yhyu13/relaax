# REinforcement Learning Algorithms, Autoscaling and eXchange (RELAAX)

<<<<<<< HEAD
We expose state-of-the-art reinforcement learning algorithms in easy to use RELAAX framework. RELAAX allows your to scale training dinamically by running cluster of RL Agents on any of the popular clouds and connecting RL Environments over GRPC based [Clients-Agents eXchange protocol](#clients-agents-exchange-protocol).

* [RELAAX Client](#relaax-clients) is wrapping details of the [Clients-Agents eXchange protocol](#clients-agents-exchange-protocol) implementation and exposes simple API to be used to exchange States, Rewards, and Actions between scalable RL Server and Environment. 

* [RELAAX Server](#relaax-server) allow developers to run RL Agents locally or at scale on popular cloud platforms. See more details below.

* RELAAX provides implementations of the popular [RL algorithms](#algorithms) to simplify RL application(s) development and research. 

* RELAAX comes with set of Terraform scripts which allow you to build your cluster on AWS, GCP, and Azure

## Contents
- [System Architecture](#system-architecture)
- [RELAAX Clients](#relaax-clients)
 - [Clients-Agents eXchange protocol](#clients-agents-exchange-protocol)
 - [Supported Environments](#supported-environments)
- [RELAAX Server](#relaax-server)
 - [Parameter Server](#parameter-server)
 - [Workers](#workers)
 - [Visualization](#visualization)
- [Algorithms](#algorithms)
 - [Destributed A3C](#destributed-a3c)
 - [Other Algorithms](#other-algorithms)
- [Repository Overview](#repository-overview)

## [System Architecture](#contents)

## [RELAAX Clients](#contents)
Client is small library which could be used with the Environment implemented in many popular programming languages or embedded into specialised hardware systems. Currently client support ALE, OpenAI gym, and OpenAI Universe Environments. Later on we are planning to implement client code in C/C++, Ruby, GO, etc. to simplify integration of other environments.

###  [Clients-Agents eXchange protocol](#contents)

Clients-Agents eXchange protocol is a simple protocol implemented over GRPC. It allow to send State of the Environment and Revard to the Server and deliver Action from the Agent to the Environment. 

![img](resources/protocol-flow.png)

### [Supported Environments](#contents)

* [ALE](/clients/rl-client-ale)
* [OpenAI Gym](/clients/rl-client-gym)
 * [Classic Control](https://gym.openai.com/envs#classic_control)
 * [Atari Games](https://gym.openai.com/envs#atari)
 * [Walkers, Landers & Racing](https://gym.openai.com/envs##box2d)
* [OpenAI Universe](https://universe.openai.com/)

## [RELAAX Server](#contents)
### [Parameter Server](#contents)
### [Workers](#contents)
### [Visualization](#contents)

## [Algorithms](#contents)
 
### [Distributed A3C](#contents)
Inspired by original [paper](https://arxiv.org/abs/1602.01783) - Asynchronous Methods for Deep Reinforcement Learning from [DeepMind](https://deepmind.com/)

##### Distributed A3C Architecure
![img](resources/DA3C.png)

- Parameter (Master) Server holds the global parameters of training process
such as: global neural network weights, state of optimizer and gradients slots
- Agents (Learners) perform the main training loop: make a copy of global
network, collect batch from client's data and compute gradients wrt loss,
which transmits to master server to apply
- Clients (Environments) connect to Agent (more than one client can connect)
and send their data to it: state, reward and terminal (if exist)

##### Performance on some of the Atari Environments
Breakout with DA3C-FF and 8 parallel agents: score performance is similar to DeepMind [paper](https://arxiv.org/pdf/1602.01783v2.pdf#19)
![img](resources/Breakout-8th-80mil.png "Breakout")

Breakout with DA3C-FF and 8 parallel agents: ih this case we outperforms significantly DeepMind, but
we have some instability in training process (anyway DeepMind shows only 34 points after 80mil steps)
![img](resources/Boxing-8th-35mil.png "Boxing")

##### Compute Performance with different amount of clients and node types (AWS):

| Node Type  | Number of clients | Performance       |
| ---------- |:-----------------:| -----------------:|
| m4.xlarge  |          32       | 99 steps per sec  |
| m4.xlarge  |          64       | 171 steps per sec |    
| m4.xlarge  |          48       | 167 steps per sec |
| c4.xlarge  |          48       | 169 steps per sec |
| c4.xlarge  |          64       | 207 steps per sec |
| c4.xlarge-m4.xlarge | 64       | 170 steps per sec |
| c4.xlarge-m4.xlarge | 96       | 167 steps per sec |
| c4.xlarge-m4.xlarge | 128      | 177 steps per sec |
| c4.2xlarge |          232      | 232 steps per sec |
| c4.2xlarge |          271      | 271 steps per sec |
<br><br>

    
### [Other Algorithms](#contents)
These other algorithms we are working on and planning to make distributed versions of: 

* TRPO-GAE
Inspired by:
    - [Trust Region Policy Optimization](https://arxiv.org/abs/1502.05477)
    - [High-Dimensional Continuous Control Using Generalized Advantage Estimation](https://arxiv.org/abs/1506.02438)

* PPO with L-BFGS (similar to TRPO)
Inspired by:

* CEM
Inspired by:
* DDPG
Inspired by:
    - [Continuous control with deep reinforcement learning](https://arxiv.org/abs/1509.02971)
* Distributed DQN (Gorila)
Inspired by:
    - [Massively Parallel Methods for Deep Reinforcement Learning](https://arxiv.org/abs/1507.04296) 
 
## [Repository Overview](#contents)
  - [Algorithms]()
    - [Distributed A3C]()
      - Parameter Server
        ... components of the A3C PS
        - global_policy.py 
        etc.
      - Agent
        ... components of the A3C agent
        - actor_critic_network.py
        etc...
  - [Server]()
    - Parameter Server
      - grpc_interface.py
      - global_policy_runner.py
      - metrics_server.py
    - Worker
      - grpc_server.py
      - agent_runner.py
      - metrics_api.py
  - [Clients]()
    - python
      - Common 
        - grpc_interface.py
      - [ALE]()
        - client.py
        - Dockerfile
      - [OpenAI gym]()
        - client.py
        - Dockerfile
      - OpenAI Universe
        - client.py
        - Dockerfile
=======
We expose state-of-the-art reinforcement learning algorithms in easy to use RELAAX framework. RELAAX allows your to scale training dinamically by running cluster of RL Agents on any of the popular clouds and connecting RL Environments over [Reinforcement Learning eXchange (RLX) protocol](#reinforcement-learning-exchange-protocol).

* [RELAAX Client](#relaax-clients) is wrapping details of the [RLX Protocol](#reinforcement-learning-exchange-protocol) implementation and exposes simple API to be used to exchange States, Rewards, and Actions between scalable RL Server and Environment.

* [RELAAX Server](#relaax-server) allow developers to run RL Agents locally or at scale on popular cloud platforms. See more details below.

* RELAAX provides implementations of the popular [RL algorithms](#algorithms) to simplify RL application(s) development and research.

* RELAAX comes with set of Terraform scripts which allow you to build your cluster on AWS, GCP, and Azure

## Contents
- [Quick start](#quick-start)
- [System Architecture](#system-architecture)
- [RELAAX Clients](#relaax-clients)
    - [Reinforcement Learning eXchange protocol](#reinforcement-learning-exchange-protocol)
    - [Supported Environments](#supported-environments)
        - [ALE](#arcade-learning-environment)
        - [OpenAI Gym](#openai-gym)
        - [DeepMind Lab](#deepmind-lab)
- [RELAAX Server](#relaax-server)
    - [RLX Server](#rlx-server)
        - [RLX Server structure](#rlx-server-structure)
        - [RLX Server command line](#rlx-server-command-line)
        - [Configuration](#configuration)
    - [Worker](#worker)
        - [Worker structure](#worker-structure)
    - [Parameter Server](#parameter-server)
        - [Parameter Server structure](#parameter-server-structure)
        - [Parameter Server command line](#parameter-server-command-line)
    - [Algorithm](#algorithm)
        - [Algorithm structure](#algorithm-structure)
        - [Worker-to-Parameter Server Bridge](#worker-to-parameter-server-bridge)
    - [Visualization](#visualization)
    - [RELAAX Installation](#relaax-installation)
        - [Installation for training on cluster and for algorithm development](#installation-for-training-on-cluster-and-for-algorithm-development)
        - [Installation for RELAAX development](#installation-for-relaax-development)
- [Algorithms](#algorithms)
    - [Distributed A3C](#distributed-a3c)
        - [Distributed A3C Architecture](#distributed-a3c-architecture)
        - [Performance on some of the Atari Environments](#performance-on-some-of-the-atari-environments)
    - [Distributed A3C Continuous](#distributed-a3c-continuous)
        - [Distributed A3C Architecture with Continuous Actions](#distributed-a3c-architecture-with-continuous-actions)
        - [Performance on gym's Walker](#performance-on-gyms-walker)
    - [Other Algorithms](#other-algorithms)
- [Deployment in Cloud](#deployment-in-cloud)


## [Quick start](#contents)

It's recommended to use isolated Python environment to run RELAAX. Virtualenv or Anaconda are examples. If you are not going to use isolated environment use `sudo` on `pip install` commands.

* Clone RELAAX repo.
```
git clone git@github.com:deeplearninc/relaax.git
```

* Install RELAAX
```
cd relaax
pip install -e .
```

* Build DA3C bridge.
```
algorithms/da3c/common/bridge/bridge.sh
```

* Install TensorFlow
```
pip install --upgrade https://storage.googleapis.com/tensorflow/linux/cpu/tensorflow-0.11.0-cp27-none-linux_x86_64.whl
```

* Install [Arcade Learning Environment](https://github.com/mgbellemare/Arcade-Learning-Environment)

* Download Atari ROM file boxing.bin to atari-games directory (TODO link)
```
cd ..
mkdir atari-games
cd atari-games
```

* Create training directory
```
cd ..
mkdir training
cd training
```

* Open new terminal window, navigate to training directory and run parameter server
```
relaax-parameter-server --config ../relaax/config/da3c_ale_boxing.yaml
```

* Open new terminal window, navigate to training directory and run RLX server
```
relaax-rlx-server --config ../relaax/config/da3c_ale_boxing.yaml
```

* Open new terminal window, navigate to training directory and run environment
```
../relaax/environments/ALE/main --rlx-server localhost:7001 --rom ../atari-games/boxing.bin
```


## [System Architecture](#contents)

![img](resources/RELAAX_Architecture.jpg)

* Environment - computer simulation, game, or "hardware" in real world (say industrial manipulator, robot, car, etc.). To accelerate learning number of Environment(s) could be run in parallel.
* RELAAX Client - simple library which is embedded into Environment. It collects the State and Revard in Environmet, sends it to the RELAAX Server, recieves back Action(s) and communicates it to the Environment.
* RLX Server - listens on a port for a connection from the RELAAX Clients. After connection is accepted it starts Worker and passes control over comuniation with the client to that Worker.
* Worker - communicates with the client and runs Agent's NN. Each parallel replica of Environment/Client will have corresponding replica of the Agent.
* Parameter Server - one or several nodes which run Global Function NN (Q, value, or policy function). Parameter Server node(s) communicates with Workers over GRPC bridge to synchronise state of the Global Function NN with Agents.
* CheckPoints - storage where Parameter Server saves state of the Global Function NN; when syetem is re-stared, it may restore Global Function NN state from the stored previously checkpoint and continue learning.
* Metrics - Workers and Parameter Server send various metrics to the Metrics node; developer may see these metrics in Web Browser by connecting to the Metrics node.

## [RELAAX Clients](#contents)
Client is small library used to communicate with RL Agents. It could be used with the Environment implemented in many popular programming languages or embedded into specialised hardware systems. Currently client support Arcade Learning Environments (ALE), OpenAI Gym, and OpenAI Universe Environments. At the moment client implemented in Python, later on we are planning to implement client code in C/C++, Ruby, GO, etc. to simplify integration of other environments.

###  [Reinforcement Learning eXchange protocol](#contents)

Reinforcement Learning eXchange protocol is a simple protocol implemented over TCP using JSON (later will be moved to Protobuf). It allows to send State of the Environment and Revard to the Server and deliver Action from the Agent to the Environment.

TODO: links to actual files

```
relaax
  client.py
    class Client                               - agent interface for environment
      def act(self, state):                    - environment calls this method to start training
      def reward_and_reset(self, reward):      - if training episode is over environment sends reward
                                                 for current action and requests agent to reset episode
      def reward_and_act(self, reward, state): - otherwise environment sends reward for current action
                                                 and state for next action
```


![img](resources/protocol-flow.png)

### [Supported Environments](#contents)

* [ALE](/clients/rl-client-ale)
* [OpenAI Gym](/clients/rl-client-gym)
* [OpenAI Universe](https://universe.openai.com/)
* [DeepMind Lab](https://github.com/deepmind/lab)

#### [Arcade-Learning-Environment](#contents)

TODO: description

#### [OpenAI Gym](#contents)

[OpenAI Gym](https://gym.openai.com/) is open-source library: a collection of test problems environments,
that you can use to work out your reinforcement learning algorithms.

1. [Installation](https://github.com/openai/gym#installation)

2. TODO

3. TODO


#### [DeepMind Lab](#contents)

_DeepMind Lab_ uses [Bazel](https://www.bazel.io/) as its build system. It works out of the box on Debian (Jessie or newer)
and Ubuntu (version 14.04 or newer), provided the required packages are installed. If you want to build _DeepMind Lab_
on other Linux systems, please follow some [more detailed build documentation](https://github.com/deepmind/lab/blob/master/docs/build.md).

**Instructions for Debian or Ubuntu**

1. Install _Bazel_ by adding a custom APT repository, as described on the [Bazel homepage](https://bazel.build/versions/master/docs/install.html#ubuntu) or using an [installer](https://github.com/bazelbuild/bazel/releases).

2. Install _DeepMind Lab's_ dependencies:
    ```
    $ sudo apt-get install lua5.1 liblua5.1-0-dev libffi-dev gettext \
    freeglut3-dev libsdl2-dev libosmesa6-dev python-dev python-numpy realpath
    ```
3. Clone or download [DeepMind Lab](https://github.com/deepmind/lab).

4. Build _DeepMind Lab_:
    ```
    $ cd lab
    # Build the Python interface to DeepMind Lab with OpenGL
    lab$ bazel build :deepmind_lab.so --define headless=glx
    ```
    It can be build in headless hardware rendering mode `--define headless=glx`,
headless software rendering mode `--define headless=osmesa` or non-headless mode `--define headless=false`.

5. Check your build:
    ```
    # Build and run the tests for it
    lab$ bazel run :python_module_test --define headless=glx
    ```
6. Replace default agent by ours:

    You can find DeepMind's `random_agent.py` there:

    `lab/bazel-bin/random_agent.runfiles/org_deepmind_lab/python/`

    You can copy our version of `random_agent.py` from:

    `relaax/environments/lab/`

    You can also replace default agent's name (`random_agent.py`)
in this file:

    `lab/bazel-bin/random_agent.runfiles/org_deepmind_lab/random_agent`

    You just need to rewrite `main_filename` at `112` line:

    `main_filename = os.path.join(module_space, 'org_deepmind_lab/python/random_agent.py')`

7. Run the agent:
    ```
    lab$ cd bazel-bin/random_agent.runfiles/org_deepmind_lab
    ...$ python random_agent --rlx_server host:port
    ```
    You have to pass `--rlx_server` parameter with appropriate `host:port`
on which you run `relaax-rlx-server`. It's minimal set of what you need.

    You can also pass to the client:

    `--level_script tests/demo_map` - path to DeepMind's maps (string)

    `--fps 60` - frame per second rate (integer)

We have some preconfigured (*.yaml) files to run experiments.

You can find one to run DeepMind Lab there:
`relaax/config/da3c_lab_demo.yaml`

You should check the `action_size` parameter, which is environment dependent.


## [RELAAX Server](#contents)

### [RLX Server](#contents)

Main purpose of RLX Server is to run agents exploring and exploiting environments. You can run several RLX Servers on several computers. Run one RLX Server per computer. RLX Server starts, opens specified port and start listening it. When next client connects to the port, RLX Server accepts connection, forks itself as new process, starts new worker to process connection from client. Accepting connection means opening new connection on other port. So relax firewall rules on RLX Server node to allow connections on arbitrary ports.

RLX Server implements dynamic loading of algorithm code. Several examples of algorithms are in <relaax_repo>/algotithms. Feel free to copy and modify them according your needs.

RLX Server denies starting new worker in case of insufficient memory. To implement this feature on new connection RLX Server calculates mean memory consumption per child (worker) process and compares it with amount of available memory. Swap memory is not taken in account during comparison. If available memory is not enough RLX Server immediately closes new connection. Please note that typical client is trying to reconnect again in case of any network issue. This way load balancing is implemented. When load balancer routes new connection with overloaded RLX Server node RLX Server closes connection and client repeates connection attempt. Eventually connection is routed to node with enough memory and training starts. Appropriate configuration of cluster autoscaler (low memory treshould) is required to utilize this feature.

Another balancing feature is regular connection drop on worker side. After specified timeout worker drops connection with client on next learning episode reset. Client automaticaly reconnects to load balancer allowing even load between working RLX Server nodes.

#### [RLX Server structure](#contents)

TODO: links to actual files

```
relaax
  server
    rlx_server
      main.py
        def main():     - parse command line,
                          read configuration YAML file and
                          run server.

      server.py TODO: introduce OO structure to server.py
        def run(...):   - load algorithm definition,
                          start listening incoming connections;
                        - on next incoming connection
                          check for available memory,
                          start a separate process.
                        - in a separate process
                          create new Agent,
                          create new Worker(Agent),
                          run new Worker.
```

#### [RLX Server command line](#contents)

When you install RELAAX on your node you've got `relaax-rlx-server` command.

If you're going to run training locally use following command line:
```
relaax-rlx-server --config config.yaml --bind localhost:7001 --parameter-server localhost:7000 --log-level WARNING
```

If you're going to run training on cluster use following command line. There are differences in parameter-server IP and timeout to enable load balancer:
```
relaax-rlx-server --config config.yaml --bind 0.0.0.0:7001 --parameter-server parameter-server:7000 --log-level WARNING --timeout 120
```

Available options are:
```
  -h, --help                    show help message and exit
  --rlx-server                  run RLX server
  --config FILE                 configuration YAML file, see below
  --log-level LEVEL             set logging level (DEBUG, INFO, WARNING, ERROR, CRITICAL)
  --bind HOST:PORT              address to serve (host:port)
  --parameter-server HOST:PORT  parameter server address (host:port)
  --timeout TIMEOUT             worker stops on game reset after given timeout (no need to use it on local run)
```

#### [Configuration](#contents)

Both RLX Server (read workers) and Parameter server shares the same configuration file. The file describes algorithm to use and algorithm specific parameters.

Configuration file example (relaax/config/da3c_ale_boxing.yaml):
```
---
# relaax-parameter-server command line
relaax-parameter-server:
  --bind: localhost:7000
  --checkpoint-dir: checkpoints/boxing_a3c
  --log-level: WARNING

# relaax-rlx-server command line
relaax-rlx-server:
  --bind: localhost:7001
  --parameter-server: localhost:7000
  --log-level: WARNING
  --log-dir: logs

# Number and meaning of these keys depends on specific algorithm.
# path to algorithm directory. In this case we use one from RELAAX repo. Feel free to create your own algorithm and use it for training.
algorithm:
  path: ../relaax/algorithms/da3c

  action_size: 4                  # action size for given game rom (18 fits ale boxing)
  episode_len: 5                  # local loop size for one episode
  gpu: false                      # to use GPU, set to the True
  lstm: false                     # to use LSTM instead of FF, set to the True
  max_global_step: 1e8            # amount of maximum global steps to pass through the training

  initial_learning_rate: 7e-4
  entropy_beta: 0.01              # entropy regularization constant
  rewards_gamma: 0.99             # rewards discount factor
  RMSProp:
    decay: 0.99
    epsilon: 0.1
    gradient_norm_clipping: 40
```

### [Worker](#contents)

Worker is main training unit. RLX Server starts worker as a separate process on new connection from client. New worker runs agent and provides communication between agent and environment inside client. Workers do not have separate configuration or command line. Both configuration and command line of worker are inherited from RLX server when worker is forked.

#### [Worker structure](#contents)

TODO: links to actual files
```
relaax
  server
    rlx_server
      worker.py
        class Worker
          def run(...): - using socket_protocol
                          run message loop between agent (local) and client (remote)
```

### [Parameter Server](#contents)

Parameter Server is to store and update agents' Global Function NN. Parameter Server is hub of star topology where workers are leaves. If selected algorithm allows sharding then Parameter Server could be distributed on several nodes (shards) depending on load.

Parameter Server is implemented as a GRPC Server. GRPC service definition depends on specific RL algorithm and is bundled with algorithm definition.

Parameter Server implements dynamic loading of algorithm code (same is true for workers). Several examples of algorithms are in RELAAX repo. Feel free to copy and modify them according your needs.

Parameter Server stores Global Function NN on local file system (convenient for local training) or on AWS S3 storage (must have for training on cluster).

Global Function NN states are stored in form of checkpoints. Each checkpoint is marked with training step number. This allows to store multiple checkpoints for the same training to investigate training progress. When Parameter Server starts it searches specified checkpoint location and loads last saved checkpoint.

Parameter Server saves checkpoint if
- it is stopped by SIGINT signal (Ctrl-C in terminal running Parameter Server for example);
- it is idle for 10s;
- the training is over - algorithm reports that required number of training steps are done.

#### [Parameter Server structure](#contents)

TODO: links to actual files
```
relaax
  server
    parameter_server
      main.py
        def main():     - parse command line,
                          read configuration YAML file,
                          configure checkpoint saver/loader and
                          run server.

      server.py TODO: introduce OO structure to server.py
        def run(...):   - load algorithm definition,
                          configure algorithm parameter server,
                          load latest checkpoint if any,
                          start parameter server in separate thread,
                          run monitor loop.
```

#### [Parameter Server command line](#contents)

When you install RELAAX on your node you've got `relaax-parameter-server` command.

If you're going to run training locally use following command line:
```
relaax-parameter-server --config config.yaml --bind localhost:7000 --log-level WARNING --checkpoint-dir training/checkpoints --metrics-dir training/metrics
```

If you're going to run training on cluster use following command line. There are differences in parameter-server IP and checkpoint and metrics locations:
```
relaax-parameter-server --config config.yaml --bind 0.0.0.0:7000 --log-level WARNING --checkpoint-aws-s3 my_bucket training/checkpoints --aws-keys aws-keys.yaml --metrics-dir training/metrics --metrics-aws-s3 my_bucket training/metrics
```

Available options are:
```
  -h, --help            show help message and exit
  --log-level LEVEL     set logging level (DEBUG, INFO, WARNING, ERROR, CRITICAL)
  --config FILE         configuration YAML file
  --bind HOST:PORT      address to serve (host:port)
  --checkpoint-dir DIR  training checkpoint directory
  --checkpoint-aws-s3 BUCKET KEY
                        AWS S3 bucket and key for training checkpoints
  --metrics-dir         metrics data directory
  --metrics-aws-s3 BUCKET KEY
                        AWS S3 bucket and key for training metrics data
  --aws-keys FILE       YAML file containing AWS access and secret keys
```

Do not use both --checkpoint-dir and --checkpoint-aws-s3 flags in the same command line.

Configuration file is the same as for RLX Server. Please use the same configuration for Parameter Server and for RLX Server. Otherwise training will fail.

You need to supply credentials to allow Parameter Server to use AWS S3. aws-keys.yaml file provides them:
```
---
access: YOUR_ACCESS_KEY_YOUR
secret: your+secret+key+your+secret+key+your+sec
```

### [Algorithm](#contents)

The structure of algorithm may vary. But generic layout is same for all algorithms. DA3C algorithm is an example.
Algorithm is an usual Python package. But RELAAX server loads algorithms dynamically. Dynamic loading simplifies algorithm developement outside Python package structure. The path to algorithm to load is defined in config.yaml or in command line.

Algorithm package exports following symbols:

```
class Config                       - algorithm configuration
  def __init__(..., config):       - initializes configuration from loaded config.yaml

class ParameterServer              - implement parameter server for algorithm
  def __init__():                  - initialize server with Config object and checkpoint saver
  def close():                     - close server
  def restore_latest_checkpoint(): - restore latest checkpoint using given checkpoint saver
  def save_checkpoint():           - save checkpoint using given checkpoint saver
  def checkpoint_place():          - get human readable checkpoint storage location
  def global_t():                  - get current global learning step
  def increment_global_t():        - increment current global learning step
  def apply_gradients():           - apply gradients to Global Function NN
  def get_values():                - get Global Function NN

TODO: simplify API
class Agent                        - learning agent of algorithm
  def __init__():                  - initialize agent with Config and ParameterServerService objects
  def act():                       - take state and get action
  def reward_and_act():            - take reward and state and get action
  def reward_and_reset():          - take reward and reset training

class ParameterServerService       - Parameter server interface to Agent
  def increment_global_t():        - increment current global learning step
  def apply_gradients():           - apply gradients to Global Function NN
  def get_values():                - get Global Function NN

class ParameterServerStub          - Parameter server interface stup for Agent
                                     incapsulates GRPC service to communicate with parameter server.
  def __init__():                  - initialize the stub with parameter server URL
  def increment_global_t():        - increment current global learning step
  def apply_gradients():           - apply gradients to Global Function NN
  def get_values():                - get Global Function NN

def start_parameter_server():      - start parameter server with bind address and ParameterServerService object
```

#### [Algorithm structure](#contents)

TODO: links to actual files
TODO: complete
```
relaax
  algorithms
    da3c
      __init__.py                            - alrogithm API (see previous section)
      common
        lstm.py                              - long short-term memory NN
        network.py                           - algorithm NN
        config.py
          class Config                       - algorithm configuration
            def __init__(..., config):       - initializes configuration from loaded config.yaml

        bridge
          bridge.sh                          - script to compile GRPC bridge

          bridge.proto                       - data bridge GRPC service
            service ParameterServer
              rpc IncrementGlobalT()         - increment and get current global learning step
              rpc ApplyGradients()           - apply gradients to Global Function NN
              rpc GetValues()                - get Global Function NN

          bridge.py                          - data bridge between rlx_server and parameter server
                                               wrap GRPC service defined in bridge.proto
            class ParameterServerService     - Parameter server interface to Agent
              def increment_global_t():      - increment current global learning step
              def apply_gradients():         - apply gradients to Global Function NN
              def get_values():              - get Global Function NN

            class ParameterServerStub        - Parameter server interface stup for Agent
                                               incapsulates GRPC service to communicate with parameter server.
              def increment_global_t():      - increment current global learning step
              def apply_gradients():         - apply gradients to Global Function NN
              def get_values():              - get Global Function NN

            def start_parameter_server():    - start parameter server with bind address and ParameterServerService object

      agent
        agent.py
          class Agent                        - learning agent of algorithm
            def act():                       - take state and get action
            def reward_and_act():            - take reward and state and get action
            def reward_and_reset():          - take reward and reset training

        network.py                           - agent's facet of algorithm NN
          def make():                        - make agent's part of algorithm NN

      parameter_server
        network.py                           - parameter server's facet of algorithm NN
          def make():                        - make parameter server's part of algorithm NN

        parameter_server.py
          class ParameterServer              - implement parameter server for algorithm
            def close():                     - close server
            def restore_latest_checkpoint(): - restore latest checkpoint using given checkpoint saver
            def save_checkpoint():           - save checkpoint using given checkpoint saver
            def checkpoint_place():          - get human readable checkpoint storage location
            def global_t():                  - get current global learning step
            def increment_global_t():        - increment current global learning step
            def apply_gradients():           - apply gradients to Global Function NN
            def get_values():                - get Global Function NN

```

#### [Worker-to-Parameter Server Bridge](#contents)

The purpose of the bridge is to provide data transport between workers and Parameter Server. Each worker and Parameter Server has it's own copy of Global Function NN. The bridge provides means of synchronzation of these Global Functions and allows to distribute training process across different processes on different computational nodes.

Bridge is part of algorithm. Bridge is implemented as thin wrapper on GRPC service.

Minimal bridge GRPC service includes methods to update Global Function on Parameter Server and to receive synchronize Global Function on workers. This is GRPC service for Distributed A3C algorithm:
```
service ParameterServer {
    rpc IncrementGlobalT(NullMessage) returns (Step) {}
    rpc ApplyGradients(NdArrays) returns (NullMessage) {}
    rpc GetValues(NullMessage) returns (NdArrays) {}
}
```

Corresponding Parameter Server API looks like (relaax/algorithms/da3c/common/bridge/__init__.py):
```
class PsService(object):
    def increment_global_t(self):
        # increments learning step on Parameter Server
        return global_t

    def apply_gradients(self, gradients):
        # applies gradients from Agent to Parameter Server

    def get_values(self):
        # pulls Global Function NN from Parameter Server to Agent
        return values
```

### [Visualization](#contents)

Metrics is a way to gather information about training process in time. RELAAX uses TensorFlow to gather metrics and TensorBoard to present them.
Metrics could be gathered from Parameter Server, workers (agents) and environments (clients). The API is the same in all three cases:
```
relaax.store_metrics('average_training_reward', average_training_reward)
```
This call stores metrics with given name and value. All metrices are stored as mappings from training global step to given values.
All metrices could be browsed in realtime during training by TensorBoard attached to training cluster or to local training.

DA3C gathers following metrics:
* episode reward
* episode length
* episode time
* reward per time
* policy loss
* value loss
* grad (with global norm)
* entropy
* agent action latency (with/without network latency)


### [RELAAX Installation](#contents)

It's recommended to use isolated Python environment to run RELAAX. Virtualenv or Anaconda are examples.

#### [Installation for training on cluster and for algorithm development](#contents)

* Install PIP - tool to install Python packages.

* Install TensorFlow (TODO: link)

* To install training environment clone RELAAX Git repository:
```
git clone TODO: add repo path
```

* Then navigate repository root and install relaax package and all depended packages:
```
cd <relaax_repo>
pip install .
```

#### [Installation for RELAAX development](#contents)

If you are going to modify RELAAX code itself then install it in "develop mode".

* Install PIP - tool to install Python packages.

* Install TensorFlow (TODO: link)

* clone RELAAX Git repository:
```
git clone TODO: add repo path
```

* Then navigate repository root and install relaax package and all depended packages:
```
cd <relaax_repo>
pip install -e .
```

* Build algorithm bridges
`<relaax_repo>/relaax/algorithms/bridge.sh`



## [Algorithms](#contents)

### [Distributed A3C](#contents)
Inspired by original [paper](https://arxiv.org/abs/1602.01783) - Asynchronous Methods for Deep Reinforcement Learning from [DeepMind](https://deepmind.com/)

#### [Distributed A3C Architecture](#contents)
![img](resources/DA3C-Architecture.png)

**Environment (Client)** - each client connects to a particular Agent (Learner).

The main role of any client is feeding data to an Agent by transferring:
state, reward and terminal signals (for episodic tasks if episode ends).
Client updates these signals at each time step by receiving the action
signal from an Agent and then sends updated values to it.

- _Process State_: each state could be pass through some filtering
procedure before transferring (if you defined). It could be some color,
edge or blob transformations (for image input) or more complex
pyramidal, Kalman's and spline filters.

**Agent (Parallel Learner)** - one or more Agents can connect to a Global Learner.

The main role of any agent is to perform main training loop.
Agent synchronize their neural network weights with global network by
copying the last one at the beginning of the loop. Agent performs
N steps of Client's signals receiving and sending actions back.
These N steps is similar to batch collection. If batch is collected
Agent computes the loss (wrt collected data) and pass it to Optimizer.
RMSProp optimizer computes gradients, which sends to the Global Learner
to update their neural network weights. Several Agents work in parallel
and can update global network in concurrent way.

- _Agent's Neural Network_: we use the network architecture from this [Mnih's paper](https://arxiv.org/abs/1312.5602) (by default).
    - _Input_: 3D input to pass through 2D convolutions (default: 84x84x4).
    - _Convolution Layer #1_: 16 filters with 8x8 kernel and stride 4 in both directions, then ReLU applies (by default).
    - _Convolution Layer #2_: 32 filters with 4x4 kernel and stride 2 in both directions, then ReLU applies (by default).
    Sequence of two convolutions allows to define nonlinearity dependencies.
    - _Fully connected Layer_: consists of 256 hidden units, then ReLU applies (by default).
    - _Policy_: outputs number of units equals to action size, passed through softmax operator (by default).
    It is Actor's output, which represents Q-values on unity distribution (equals to probability) of state-action value function - Q(s, a).
    - _Value_: outputs one value without applying of additional operators (by default).
    It is Critic's output, which represents value function output V(s) - how well this state (equals to expected return from this point).

- _Total Loss_: it's scalar sum of value and policy loss.
    - _Value Loss_: sum (over all batch samples) of squared difference between
    total discounted reward (R) and a value of the current sample state - V(s),
    i.e. expected accumulated reward from this time step.
    `R = ri + gamma * V(s from N+1_step)`, where
     `ri` - immediate reward from this sample,
     `gamma` - discount factor (constant for the model),
     `V(s from N+1_step)` - value of the state next to the N-th state,
      if next state is terminal then `V = 0`.

    - _Policy Loss_: output of the policy (P) is an array of probability
     distribution over all possibly actions for the given sample state.
     Batch of samples is concatenated to the matrix.
     `Policy Loss = log(P) * A * TD + entropy`, where
     `A` - one-hot vectors for the chosen action of each sample.
     `log(P) * A` - produce sparse matrix, which we reduce to a column vector.
     `TD = (R - V)` - temporary difference between total discounted reward (R)
     and a value of the current sample state V(s) - produce column vector.
     `entropy = -sum(P * log(P), index=1) * entropy_beta_coefficient`,
     after multiplying the policy (P) likelihood we sum the result matrix
     by rows to produce a column vector. Then multiplying by `entropy_beta_coefficient = 0.01`
     Finally we sum up all column vectors and reduce it to a scalar.

- _Softmax Action_: we choose more often the actions, which has more probability.
It helps to explore a lot of state-action pairs at the beginning of the training.
We will become more confident in some actions while training
and the probability distribution is becoming more acute.
It also helps to solve a problem of "path along the cliff" with high reward at the end.

- _RMSProp Optimizer_: we use this type of optimizer wrt original paper.
RMSProp is more customizable optimizer than Adam for instance and you
can get better result if you fit it with appropriate parameters.
We set `learning rate = 7e-4` for RMSProp and linear anneal this value through
the training process wrt global training step. We also setup `decay = 0.99`
and `epsilon = 0.01` for the optimizer. Agent's RMSProp just used to
compute gradients wrt current Agent's neural network weights and given loss,
while all moments and slots of optimizer are stored (and shared) at Global Learner.

- _Gradients_: we clip computed gradients before transferring.

    `output_grads = computed_grads * 40.0 / l2norm(computed_grads)`

- _Synchronize Weights_: we copy weights from Global network to
Agent's network every training loop (N steps passed).

**Global Learner** - one for whole algorithm (training process).

The main role of the Global Learner is updating of its own neural network weights
by receiving gradients from the Agents and sending these weights to Agents
to synchronize. Global Learner can be sharded to speedup the training process.

- _Global Neural Network_: network architecture is similar to Agent's one.

- _RMSProp Optimizer_: has the same parameters as Agent's one,
but used only to apply receiving gradients. This RMSProp
stores moments and slots that are global for all Agents.

You can also specify hyperparameters for training in provided `params.yaml` file:

    episode_len: 5                  # training loop size for one batch
    max_global_step: 1e8            # amount of maximum global steps to pass through the training
    initial_learning_rate: 7e-4     # initial learning rate
    entropy_beta: 0.01              # entropy regularization constant
    rewards_gamma: 0.99             # discount factor for rewards
    RMSProp:                        # optimizer's parameters
       decay: 0.99
       epsilon: 0.1
       gradient_norm_clipping: 40

#### [Performance on some of the Atari Environments](#contents)
Breakout with DA3C-FF and 8 parallel agents: score performance is similar to DeepMind [paper](https://arxiv.org/pdf/1602.01783v2.pdf#19)
![img](resources/Breakout-8th-80mil.png "Breakout")

Breakout with DA3C-FF and 8 parallel agents: ih this case we outperforms significantly DeepMind, but
we have some instability in training process (anyway DeepMind shows only 34 points after 80mil steps)
![img](resources/Boxing-8th-35mil.png "Boxing")

### [Distributed A3C Continuous](#contents)
Version of Distributed A3C algorithm, which can cope with continuous action space.
Inspired by original [paper](https://arxiv.org/abs/1602.01783) - Asynchronous Methods for Deep Reinforcement Learning from [DeepMind](https://deepmind.com/)

#### [Distributed A3C Architecture with Continuous Actions](#contents)
![img](resources/DA3C-Continuous.png)

Most of the parts are the same to previous scheme, excluding:

- _Signal Filtering_: perform by Zfilter `y = (x-mean)/std` using running estimates of mean and std
 inspired by this [source](http://www.johndcook.com/blog/standard_deviation/). You can filter both
 states and rewards. We use it only for states by default.

- _Agent's (Global) Neural Network_: we use the similar architecture to [A3C paper](https://arxiv.org/pdf/1602.01783v2.pdf#12).
    Each continuous state passes some filtering procedure before transferring to _Input_ by default.
    - _Input_: vector of filtered state input (default: 24).
    - _Fully connected Layer_: consists of 128 hidden units, then ReLU applies (by default).
    - _LSTM_: consists of 128 memory cells (by default).
    - _Value_: outputs one value without applying of additional operators (by default).
    It is Critic's output, which represents value function output V(s) - how well this state (equals to expected return from this point).
    - _Policy_: Actor's output is divided separately on `mu` and `sigma`
        - _mu_: scalar of linear output.
        - _sigma_: applying SoftPlus operator, outputs a scalar.

    You can also specify your own architecture in provided JSON file.

- _Choose Action_: we use a random sampling wrt given `mu` and `sigma`

- _Total Loss_: it's scalar sum of value and policy loss.
    - _Value Loss_: the same to previous scheme.
    - _Policy Loss_: `GausNLL * TD + entropy`

    `GausNLL` is gaussian negative-log-likelihood

    `GausNLL = (sum(log(sigma), index=1) + batch_size * log(2*pi))/2 - sum(power, index=1)`,

     where `power = (A - mu)^2 * exp(-log(sigma)) * -0.5` - produce column vector.

     `TD = (R - V)` - temporary difference between total discounted reward (R)
     and a value of the current sample state V(s).

    `entropy = -sum(0.5 * log(2 * pi * sigma) + 1, index=1) * entropy_beta_coefficient`,

     resulting sparse matrix we sum over rows to produce column vector.

    `entropy_beta_coefficient = 0.001`

We also use a smaller `learning rate = 1e-4`

#### [Performance on gym's Walker](#contents)
![img](resources/a3c_cont-4th-80mil.png "Walker")

##### [Server Latency](#contents)
Measure how fast Agent returns Action in response to the State sent by the Client

| Node Type  | Number of clients | Latency  |
| ---------- |:-----------------:|:--------:|
| m4.xlarge  |          32       | 323.23ms |
| m4.xlarge  |          64       | ???ms    |
| m4.xlarge  |          48       | ???ms    |
| c4.xlarge  |          48       | ???ms    |
| c4.xlarge  |          64       | ???ms    |
| c4.xlarge-m4.xlarge | 64       | ???ms    |
| c4.xlarge-m4.xlarge | 96       | ???ms    |
| c4.xlarge-m4.xlarge | 128      | ???ms    |
| c4.2xlarge |          232      | ???ms    |
| c4.2xlarge |          271      | ???ms    |

TBD - Latency chart (Show latency of the agents over time)


##### [Compute Performance with different amount of clients and node types (AWS)](#contents)

| Node Type  | Number of clients | Performance       |
| ---------- |:-----------------:| -----------------:|
| m4.xlarge  |          32       | 99 steps per sec  |
| m4.xlarge  |          64       | 171 steps per sec |
| m4.xlarge  |          48       | 167 steps per sec |
| c4.xlarge  |          48       | 169 steps per sec |
| c4.xlarge  |          64       | 207 steps per sec |
| c4.xlarge-m4.xlarge | 64       | 170 steps per sec |
| c4.xlarge-m4.xlarge | 96       | 167 steps per sec |
| c4.xlarge-m4.xlarge | 128      | 177 steps per sec |
| c4.2xlarge |          232      | 232 steps per sec |
| c4.2xlarge |          271      | 271 steps per sec |
<br><br>


### [Other Algorithms](#contents)
These other algorithms we are working on and planning to make them run on RELAAX server:

* TRPO-GAE
Inspired by:
    - [Trust Region Policy Optimization](https://arxiv.org/abs/1502.05477)
    - [High-Dimensional Continuous Control Using Generalized Advantage Estimation](https://arxiv.org/abs/1506.02438)

* ACER (A3C with experience)
Inspired by:
    - [Sample Efficient Actor-Critic with Experience Replay](https://arxiv.org/abs/1611.01224)

* UNREAL
Inspired by:
    - [Reinforcement Learning with Unsupervised Auxiliary Tasks](https://arxiv.org/abs/1611.05397)

* Distributed DQN (Gorila)
Inspired by:
    - [Massively Parallel Methods for Deep Reinforcement Learning](https://arxiv.org/abs/1507.04296)

* PPO with L-BFGS (similar to TRPO)
Inspired by:
    - [John Schulman's modular_rl repo](https://github.com/joschu/modular_rl)

* CEM
Inspired by:
    - [Cross-Entropy Method for Reinforcement Learning](https://esc.fnwi.uva.nl/thesis/centraal/files/f2110275396.pdf)

* DDPG
Inspired by:
    - [Continuous control with deep reinforcement learning](https://arxiv.org/abs/1509.02971)

## [Deployment in Cloud](#contents)

To train RL Agents at scale RELAAX Server and supported Environments could be deployed in the Cloud (AWS, GCP, Azure)

![img](resources/Deployment-In-the-Cloud.jpg)

RELAAX comes with scripts and online service to allocate all required network components (VPC, subnets, load balancer), autoscaling groups, instances, etc. and provision software on on appropriate Instances.
>>>>>>> 0d1e01e0
<|MERGE_RESOLUTION|>--- conflicted
+++ resolved
@@ -1,150 +1,5 @@
 # REinforcement Learning Algorithms, Autoscaling and eXchange (RELAAX)
 
-<<<<<<< HEAD
-We expose state-of-the-art reinforcement learning algorithms in easy to use RELAAX framework. RELAAX allows your to scale training dinamically by running cluster of RL Agents on any of the popular clouds and connecting RL Environments over GRPC based [Clients-Agents eXchange protocol](#clients-agents-exchange-protocol).
-
-* [RELAAX Client](#relaax-clients) is wrapping details of the [Clients-Agents eXchange protocol](#clients-agents-exchange-protocol) implementation and exposes simple API to be used to exchange States, Rewards, and Actions between scalable RL Server and Environment. 
-
-* [RELAAX Server](#relaax-server) allow developers to run RL Agents locally or at scale on popular cloud platforms. See more details below.
-
-* RELAAX provides implementations of the popular [RL algorithms](#algorithms) to simplify RL application(s) development and research. 
-
-* RELAAX comes with set of Terraform scripts which allow you to build your cluster on AWS, GCP, and Azure
-
-## Contents
-- [System Architecture](#system-architecture)
-- [RELAAX Clients](#relaax-clients)
- - [Clients-Agents eXchange protocol](#clients-agents-exchange-protocol)
- - [Supported Environments](#supported-environments)
-- [RELAAX Server](#relaax-server)
- - [Parameter Server](#parameter-server)
- - [Workers](#workers)
- - [Visualization](#visualization)
-- [Algorithms](#algorithms)
- - [Destributed A3C](#destributed-a3c)
- - [Other Algorithms](#other-algorithms)
-- [Repository Overview](#repository-overview)
-
-## [System Architecture](#contents)
-
-## [RELAAX Clients](#contents)
-Client is small library which could be used with the Environment implemented in many popular programming languages or embedded into specialised hardware systems. Currently client support ALE, OpenAI gym, and OpenAI Universe Environments. Later on we are planning to implement client code in C/C++, Ruby, GO, etc. to simplify integration of other environments.
-
-###  [Clients-Agents eXchange protocol](#contents)
-
-Clients-Agents eXchange protocol is a simple protocol implemented over GRPC. It allow to send State of the Environment and Revard to the Server and deliver Action from the Agent to the Environment. 
-
-![img](resources/protocol-flow.png)
-
-### [Supported Environments](#contents)
-
-* [ALE](/clients/rl-client-ale)
-* [OpenAI Gym](/clients/rl-client-gym)
- * [Classic Control](https://gym.openai.com/envs#classic_control)
- * [Atari Games](https://gym.openai.com/envs#atari)
- * [Walkers, Landers & Racing](https://gym.openai.com/envs##box2d)
-* [OpenAI Universe](https://universe.openai.com/)
-
-## [RELAAX Server](#contents)
-### [Parameter Server](#contents)
-### [Workers](#contents)
-### [Visualization](#contents)
-
-## [Algorithms](#contents)
- 
-### [Distributed A3C](#contents)
-Inspired by original [paper](https://arxiv.org/abs/1602.01783) - Asynchronous Methods for Deep Reinforcement Learning from [DeepMind](https://deepmind.com/)
-
-##### Distributed A3C Architecure
-![img](resources/DA3C.png)
-
-- Parameter (Master) Server holds the global parameters of training process
-such as: global neural network weights, state of optimizer and gradients slots
-- Agents (Learners) perform the main training loop: make a copy of global
-network, collect batch from client's data and compute gradients wrt loss,
-which transmits to master server to apply
-- Clients (Environments) connect to Agent (more than one client can connect)
-and send their data to it: state, reward and terminal (if exist)
-
-##### Performance on some of the Atari Environments
-Breakout with DA3C-FF and 8 parallel agents: score performance is similar to DeepMind [paper](https://arxiv.org/pdf/1602.01783v2.pdf#19)
-![img](resources/Breakout-8th-80mil.png "Breakout")
-
-Breakout with DA3C-FF and 8 parallel agents: ih this case we outperforms significantly DeepMind, but
-we have some instability in training process (anyway DeepMind shows only 34 points after 80mil steps)
-![img](resources/Boxing-8th-35mil.png "Boxing")
-
-##### Compute Performance with different amount of clients and node types (AWS):
-
-| Node Type  | Number of clients | Performance       |
-| ---------- |:-----------------:| -----------------:|
-| m4.xlarge  |          32       | 99 steps per sec  |
-| m4.xlarge  |          64       | 171 steps per sec |    
-| m4.xlarge  |          48       | 167 steps per sec |
-| c4.xlarge  |          48       | 169 steps per sec |
-| c4.xlarge  |          64       | 207 steps per sec |
-| c4.xlarge-m4.xlarge | 64       | 170 steps per sec |
-| c4.xlarge-m4.xlarge | 96       | 167 steps per sec |
-| c4.xlarge-m4.xlarge | 128      | 177 steps per sec |
-| c4.2xlarge |          232      | 232 steps per sec |
-| c4.2xlarge |          271      | 271 steps per sec |
-<br><br>
-
-    
-### [Other Algorithms](#contents)
-These other algorithms we are working on and planning to make distributed versions of: 
-
-* TRPO-GAE
-Inspired by:
-    - [Trust Region Policy Optimization](https://arxiv.org/abs/1502.05477)
-    - [High-Dimensional Continuous Control Using Generalized Advantage Estimation](https://arxiv.org/abs/1506.02438)
-
-* PPO with L-BFGS (similar to TRPO)
-Inspired by:
-
-* CEM
-Inspired by:
-* DDPG
-Inspired by:
-    - [Continuous control with deep reinforcement learning](https://arxiv.org/abs/1509.02971)
-* Distributed DQN (Gorila)
-Inspired by:
-    - [Massively Parallel Methods for Deep Reinforcement Learning](https://arxiv.org/abs/1507.04296) 
- 
-## [Repository Overview](#contents)
-  - [Algorithms]()
-    - [Distributed A3C]()
-      - Parameter Server
-        ... components of the A3C PS
-        - global_policy.py 
-        etc.
-      - Agent
-        ... components of the A3C agent
-        - actor_critic_network.py
-        etc...
-  - [Server]()
-    - Parameter Server
-      - grpc_interface.py
-      - global_policy_runner.py
-      - metrics_server.py
-    - Worker
-      - grpc_server.py
-      - agent_runner.py
-      - metrics_api.py
-  - [Clients]()
-    - python
-      - Common 
-        - grpc_interface.py
-      - [ALE]()
-        - client.py
-        - Dockerfile
-      - [OpenAI gym]()
-        - client.py
-        - Dockerfile
-      - OpenAI Universe
-        - client.py
-        - Dockerfile
-=======
 We expose state-of-the-art reinforcement learning algorithms in easy to use RELAAX framework. RELAAX allows your to scale training dinamically by running cluster of RL Agents on any of the popular clouds and connecting RL Environments over [Reinforcement Learning eXchange (RLX) protocol](#reinforcement-learning-exchange-protocol).
 
 * [RELAAX Client](#relaax-clients) is wrapping details of the [RLX Protocol](#reinforcement-learning-exchange-protocol) implementation and exposes simple API to be used to exchange States, Rewards, and Actions between scalable RL Server and Environment.
@@ -1030,5 +885,4 @@
 
 ![img](resources/Deployment-In-the-Cloud.jpg)
 
-RELAAX comes with scripts and online service to allocate all required network components (VPC, subnets, load balancer), autoscaling groups, instances, etc. and provision software on on appropriate Instances.
->>>>>>> 0d1e01e0
+RELAAX comes with scripts and online service to allocate all required network components (VPC, subnets, load balancer), autoscaling groups, instances, etc. and provision software on on appropriate Instances.