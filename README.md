# REinforcement Learning Algorithms, Autoscaling and eXchange (RELAAX)

RELAAX is a framework designed to:

1. Simplify research and development of Reinforcement Learning applications and algorithms by taking care of underlying infrastructure

2. Provide a usable and scalable implementation of state of art Reinforcement Learning Algorithms

3. Simplify deploying of Agents and Environments for training and exploitation of the trained Agents at scale on popular cloud platforms

RELAAX components:

* [Reinforcement Learning eXchange (RLX) protocol](#reinforcement-learning-exchange-protocol) connects RL Agents with RL Environment

* [RELAAX Client](#relaax-clients) wraps details of the [RLX Protocol](#reinforcement-learning-exchange-protocol) implementation and exposes simple API to be used to exchange States, Rewards, and Actions between the scalable RL Server and Environment. 

* [RELAAX Server](#relaax-server) allows developers to run RL Agents locally or at scale on popular cloud platforms. See more details below.

* RELAAX provides implementations of popular [RL algorithms](#algorithms) to simplify RL application development and research. 

* RELAAX is integrated into a hosted service where you can deploy your RL cluster on AWS, GCP, and Azure in just a few steps.

## Contents
- [Quick start](#quick-start)
- [System Architecture](#system-architecture)
- [RELAAX Clients](#relaax-clients)
    - [Reinforcement Learning eXchange protocol](#reinforcement-learning-exchange-protocol)
    - [Supported Environments](#supported-environments)
        - [ALE](#arcade-learning-environment)
        - [OpenAI Gym](#openai-gym)
        - [DeepMind Lab](#deepmind-lab)
- [RELAAX Server](#relaax-server)
    - [RLX Server](#rlx-server)
        - [RLX Server structure](#rlx-server-structure)
        - [RLX Server command line](#rlx-server-command-line)
        - [Configuration](#configuration)
    - [Worker](#worker)
        - [Worker structure](#worker-structure)
    - [Parameter Server](#parameter-server)
        - [Parameter Server structure](#parameter-server-structure)
        - [Parameter Server command line](#parameter-server-command-line)
    - [Algorithm](#algorithm)
        - [Algorithm package structure](#algorithm-package-structure)
        - [Worker-to-Parameter Server Bridge](#worker-to-parameter-server-bridge)
    - [Metrics](#metrics)
    - [RELAAX Installation](#relaax-installation)
        - [Installation for training on cluster and for algorithm development](#installation-for-training-on-cluster-and-for-algorithm-development)
        - [Installation for RELAAX development](#installation-for-relaax-development)
- [Algorithms](#algorithms)
    - [Distributed A3C](#distributed-a3c)
        - [Distributed A3C Architecture](#distributed-a3c-architecture)
        - [Performance on some of the Atari Environments](#performance-on-some-of-the-atari-environments)
    - [Distributed A3C Continuous](#distributed-a3c-continuous)
        - [Distributed A3C Architecture with Continuous Actions](#distributed-a3c-architecture-with-continuous-actions)
        - [Performance on gym's Walker](#performance-on-gyms-walker)
    - [Other Algorithms](#other-algorithms)
- [Deployment in Cloud](#deployment-in-cloud)


## [Quick start](#quick-start)

We recommended you use an isolated Python environment to run RELAAX. Virtualenv or Anaconda are examples. If you're using the system's python environment, you may need to run `pip install` commands with `sudo`. On OSX / macOS, we recommend using [Homebrew](http://brew.sh/) to install a current python version.

* Clone RELAAX repo.
```bash
git clone git@github.com:deeplearninc/relaax.git
```

* Install RELAAX
```bash
cd relaax
pip install -e .
```

* Build DA3C bridge.
```bash
algorithms/da3c/common/bridge/bridge.sh
```

* Install <a href="https://www.tensorflow.org/get_started/os_setup" target="_blank">TensorFlow</a>

* Install <a href="https://github.com/mgbellemare/Arcade-Learning-Environment" target="_blank">Arcade Learning Environment</a>

* Download Atari ROM file boxing.bin to atari-games directory (TODO link)
```bash
cd ..
mkdir atari-games
cd atari-games
```

* Create training directory
```bash
cd ..
mkdir training
cd training
```

* Open new terminal window, navigate to training directory and run parameter server
```bash
relaax-parameter-server --config ../relaax/config/da3c_ale_boxing.yaml
```

* Open new terminal window, navigate to training directory and run RLX server
```bash
relaax-rlx-server --config ../relaax/config/da3c_ale_boxing.yaml
```

* Open new terminal window, navigate to training directory and run environment
```bash
../relaax/environments/ALE/main --rlx-server localhost:7001 --rom ../atari-games/boxing.bin
```


## [System Architecture](#contents)

![img](resources/RELAAX_Architecture.jpg)

* Environment - computer simulation, game, or "hardware" in real world (say industrial manipulator, robot, car, etc.). To accelerate learning number of Environment(s) could be run in parallel.
* RELAAX Client - simple library which is embedded into Environment. It collects the State and Reward in Environment, sends it to the RELAAX Server, receives back Action(s) and communicates it to the Environment.
* RLX Server - listens on a port for a connection from the RELAAX Clients. After connection is accepted it starts Worker and passes control over communication with the client to that Worker.
* Worker - communicates with the client and runs Agent's NN. Each parallel replica of Environment/Client will have corresponding replica of the Agent.
* Parameter Server - one or several nodes which run Global Function NN (Q, value, or policy function). Parameter Server node(s) communicates with Workers over GRPC bridge to synchronize state of the Global Function NN with Agents.
* CheckPoints - storage where Parameter Server saves state of the Global Function NN; when system is re-stared, it may restore Global Function NN state from the stored previously checkpoint and continue learning.
* Metrics - Workers and Parameter Server send various metrics to the Metrics node; developer may see these metrics in Web Browser by connecting to the Metrics node.

## [RELAAX Clients](#contents)
Client is small library used to communicate with RL Agents. It could be used with the Environment implemented in many popular programming languages or embedded into specialized hardware systems. Currently client support Arcade Learning Environments (ALE), OpenAI Gym, and OpenAI Universe Environments. At the moment client implemented in Python, later on we are planning to implement client code in C/C++, Ruby, GO, etc. to simplify integration of other environments.

###  [Reinforcement Learning eXchange protocol](#contents)

Reinforcement Learning eXchange protocol is a simple protocol implemented over TCP using JSON (later will be moved to Protobuf). It allows to send State of the Environment and Reward to the Server and deliver Action from the Agent to the Environment.

TODO: links to actual files

```
relaax
  client
    rlx_client.py
      class Client                          - agent interface for environment
        def init(state)                     - start training sending initial state to agent,
                                              returns first action from agent
        def send(reward, state)             - send reward for previous action and current environment state,
                                              returns next action from agent
        def reset(reward)                   - send reward for previous action and resets agent
                                              returns cumulative reward for last episode
        def metrics()                       - get metrics object
        def disconnect()                    - disconnect environment from agent

      class Failure                         - raised in case of failure on agent's side
```


![img](resources/protocol-flow.png)
<br><br>

### [Supported Environments](#contents)

#### [Arcade-Learning-Environment](#contents)

The [Arcade Learning Environment (ALE)](http://www.arcadelearningenvironment.org/)
is a framework that allows to develop AI agents for Atari 2600 games.
It is built on top of the Atari 2600 emulator [Stella](http://stella.sourceforge.net/)
and separates the details of emulation from agent design.

1. [Install ALE.](https://github.com/mgbellemare/Arcade-Learning-Environment#quick-start)

2. Run Client:

    RELAAX version of ALE environment is located here:

    `relaax/environments/ALE/`

    To launch the client it needs to run `main` file from this directory.
For example, launch command to run a client from a directory located next to
`relaax` repository at the same level should looks like as follows:
    ```bash
    python ../relaax/environments/ALE/main --rlx-server localhost:7001 --rom ../atari-games/boxing.bin
    ```

    This command provides `--rlx_server` parameter with appropriate `host:port`
(on which `relaax-rlx-server` was running) and a path to Atari game rom
(some details about [roms](https://groups.google.com/forum/#!forum/arcade-learning-environment)).
It's minimal set. It also allows to add `--seed` argument to specify initialization of the environment
(it sets to random by default).

Please find sample of configuration to run ALE there:
`relaax/config/da3c_ale_boxing.yaml`

This sample is setup for `Atari Boxing` game, which has a discrete set of actions.
Therefore you may use discrete version of our `Distributed A3C` or set another algorithm there:
```yml
algorithm:
  path: ../relaax/algorithms/da3c
```

`action_size` and `state_size` parameters for `Atari Boxing` is equal to:
```
action_size: 18                 # action size for given game rom (18 fits ale boxing)
state_size: [84, 84]            # dimensions of input screen frame of an Atari game
```
You should check / change these parameter if you want to use another environment.
<br><br>

#### [OpenAI Gym](#contents)

[OpenAI Gym](https://gym.openai.com/) is open-source library: a collection of test problems environments,
that you can use to work out your reinforcement learning algorithms.

1. [Install OpenAI Gym.](https://github.com/openai/gym#installation)

2. Run Client:

    RELAAX version of OpenAI Gym environment is located here:

    `relaax/environments/OpenAI_Gym/`

    To launch the client it needs to run `main` file from this directory.
For example, launch command to run a client from a directory located next to
`relaax` repository at the same level should looks like as follows
    ```bash
    python ../relaax/environments/OpenAI_Gym/main --rlx-server localhost:7001 --env BipedalWalker-v2
    ```

    This command provides `--rlx_server` parameter with appropriate `host:port`
(on which `relaax-rlx-server` was running) and an environment name. It's minimal set.
It also allows to add `--seed` argument to specify initialization of the environment
(it sets to random by default).

Please find sample of configuration to run OpenAI Gym there:
`relaax/config/da3cc_gym_walker.yaml`

This sample is setup for `BipedalWalker-v2` environment, which operates with continuous action space.
Therefore you may use continuous version of our `Distributed A3C` or set another algorithm there:
```yml
algorithm:
  path: ../relaax/algorithms/da3c_cont
```

`action_size` and `state_size` parameters for `BipedalWalker-v2` is equal to:
```
action_size: 4                  # action size for the given environment
state_size: [24]                # array of dimensions for the input observation
```
You should check / change these parameter if you want to use another environment.
<br><br>

#### [DeepMind Lab](#contents)

_DeepMind Lab_ uses [Bazel](https://www.bazel.io/) as its build system. It works out of the box on Debian (Jessie or newer)
and Ubuntu (version 14.04 or newer), provided the required packages are installed. If you want to build _DeepMind Lab_
on other Linux systems, please follow some [more detailed build documentation](https://github.com/deepmind/lab/blob/master/docs/build.md).

**Instructions for Debian or Ubuntu**

1. Install _Bazel_ by adding a custom APT repository, as described on the [Bazel homepage](https://bazel.build/versions/master/docs/install.html#ubuntu) or using an [installer](https://github.com/bazelbuild/bazel/releases).

2. Install _DeepMind Lab's_ dependencies:
    ```
    $ sudo apt-get install lua5.1 liblua5.1-0-dev libffi-dev gettext \
    freeglut3-dev libsdl2-dev libosmesa6-dev python-dev python-numpy realpath
    ```
3. Clone or download [DeepMind Lab](https://github.com/deepmind/lab).

4. Build _DeepMind Lab_:
    ```bash
    cd lab
    # Build the Python interface to DeepMind Lab with OpenGL
    bazel build :deepmind_lab.so --define headless=glx
    ```
    It can be build in headless hardware rendering mode `--define headless=glx`,
headless software rendering mode `--define headless=osmesa` or non-headless mode `--define headless=false`.

5. Check your build:
    ```bash
    # Build and run the tests for it
    bazel run :python_module_test --define headless=glx
    ```
6. Replace default agent by ours:

    DeepMind's `random_agent.py` is created there (after build):

    `lab/bazel-bin/random_agent.runfiles/org_deepmind_lab/python/`

    Our version of `random_agent.py` is located there:

    `relaax/environments/DeepMind_Lab/`

    You can replace the first one by ours or change default agent's name (`random_agent.py`)
in this file:

    `lab/bazel-bin/random_agent.runfiles/org_deepmind_lab/random_agent`

    You just need to rewrite `main_filename` at `112` line:

    `main_filename = os.path.join(module_space, 'org_deepmind_lab/python/random_agent.py')`

7. Run the agent:
    ```bash
    cd bazel-bin/random_agent.runfiles/org_deepmind_lab
    python random_agent --rlx_server host:port
    ```
    This command provides `--rlx_server` parameter with appropriate `host:port`
on which `relaax-rlx-server` was running. It's minimal set of arguments.

    Other options are:

    `--level_script tests/demo_map` - path to DeepMind's maps (string)

    `--fps 60` - frame per second rate (integer)

Please find sample of configuration to run DeepMind Lab there:
`relaax/config/da3c_lab_demo.yaml`

The full set for `action_size` consists of 11-types of interactions:
- look_left
- look_right
- look_up
- look_down
- strafe_left
- strafe_right
- forward
- backward
- fire
- jump
- crouch
<br><br>

## [RELAAX Server](#contents)

### [RLX Server](#contents)

Main purpose of RLX Server is to run agents exploring and exploiting environments. You can run several RLX Servers on several computers. Run one RLX Server per computer. RLX Server starts, opens specified port and start listening it. When next client connects to the port, RLX Server accepts connection, forks itself as new process, starts new worker to process connection from client. Accepting connection means opening new connection on other port. So relax firewall rules on RLX Server node to allow connections on arbitrary ports.

RLX Server implements dynamic loading of algorithm code. Several examples of algorithms are in <relaax_repo>/algorithms. Feel free to copy and modify them according your needs.

RLX Server denies starting new worker in case of insufficient memory. To implement this feature on new connection RLX Server calculates mean memory consumption per child (worker) process and compares it with amount of available memory. Swap memory is not taken in account during comparison. If available memory is not enough RLX Server immediately closes new connection. Please note that typical client is trying to reconnect again in case of any network issue. This way load balancing and autoscaling is implemented. When load balancer routes new connection with overloaded RLX Server node RLX Server closes connection and client repeats connection attempt. Eventually, connection is routed to node with enough memory and training starts. Appropriate configuration of cluster autoscaler (based on low memory threshold) is required to utilize this feature.

Another balancing feature is regular connection drop on worker side. After specified timeout worker drops connection with client on next learning episode reset. Client automatically reconnects to load balancer allowing even load between working RLX Server nodes.

#### [RLX Server structure](#contents)

TODO: links to actual files

```
relaax
  server
    rlx_server
      main.py
        def main():     - parse command line,
                          read configuration YAML file and
                          run server.

      server.py TODO: introduce OO structure to server.py
        def run(...):   - load algorithm definition,
                          start listening incoming connections;
                        - on next incoming connection
                          check for available memory,
                          start a separate process.
                        - in a separate process
                          create new Agent,
                          create new Worker(Agent),
                          run new Worker.
```

#### [RLX Server command line](#contents)

When you install RELAAX on your node you've got `relaax-rlx-server` command.

If you're going to run training locally use following command line:
```bash
relaax-rlx-server --config config.yaml --bind localhost:7001 --parameter-server localhost:7000 --log-level WARNING
```

If you're going to run training on cluster use following command line. There are differences in parameter-server IP and timeout to enable load balancer:
```bash
relaax-rlx-server --config config.yaml --bind 0.0.0.0:7001 --parameter-server parameter-server:7000 --log-level WARNING --timeout 120
```

Available options are:
```bash
  -h, --help                    show help message and exit
  --config FILE                 configuration YAML file, see below
  --log-level LEVEL             set logging level (DEBUG, INFO, WARNING, ERROR, CRITICAL)
  --bind HOST:PORT              address to serve (host:port)
  --parameter-server HOST:PORT  parameter server address (host:port)
  --timeout TIMEOUT             worker stops on game reset after given timeout (no need to use it on local run)
```

#### [Configuration](#contents)

Both RLX Server (read workers) and Parameter server shares the same configuration file. The file describes algorithm to use and algorithm specific parameters.

Configuration file example (relaax/config/da3c_ale_boxing.yaml):
```yml
---
# relaax-parameter-server command line
relaax-parameter-server:
  --bind: localhost:7000
  --checkpoint-dir: checkpoints/boxing_a3c
  --log-level: WARNING
  --metrics-dir: metrics_ale_demo

# relaax-rlx-server command line
relaax-rlx-server:
  --bind: localhost:7001
  --parameter-server: localhost:7000
  --log-level: WARNING

# Number and meaning of these keys depends on specific algorithm.
# path to algorithm directory. In this case we use one from RELAAX repo. Feel free to create your own algorithm and use it for training.
algorithm:
  path: ../relaax/algorithms/da3c

  action_size: 4                  # action size for given game rom (18 fits ale boxing)
  episode_len: 5                  # local loop size for one episode
  gpu: false                      # to use GPU, set to the True
  lstm: false                     # to use LSTM instead of FF, set to the True
  max_global_step: 1e8            # amount of maximum global steps to pass through the training

  initial_learning_rate: 7e-4
  entropy_beta: 0.01              # entropy regularization constant
  rewards_gamma: 0.99             # rewards discount factor
  RMSProp:
    decay: 0.99
    epsilon: 0.1
    gradient_norm_clipping: 40
```

### [Worker](#contents)

Worker is main training unit. RLX Server starts worker as a separate process on new connection from client. New worker runs agent and provides communication between agent and environment inside client. Workers do not have separate configuration or command line. Both configuration and command line of worker are inherited from RLX server when worker is forked.

#### [Worker structure](#contents)

TODO: links to actual files
```
relaax
  server
    rlx_server
      worker.py
        class Worker
          def run(...): - using socket_protocol
                          run message loop between agent (local) and client (remote)
```

### [Parameter Server](#contents)

Parameter Server is to store and update agents' Global Function NN. Parameter Server is hub of star topology where workers are leaves. If selected algorithm allows sharding then Parameter Server could be distributed on several nodes (shards) depending on load.

Parameter Server is implemented as a GRPC Server. GRPC service definition depends on specific RL algorithm and is bundled with algorithm definition.

Parameter Server implements dynamic loading of algorithm code (same is true for workers). Several examples of algorithms are in RELAAX repo. Feel free to copy and modify them according your needs.

Parameter Server stores Global Function NN on local file system (convenient for local training) or on AWS S3 storage (must have for training on cluster).

Global Function NN states are stored in form of checkpoints. Each checkpoint is marked with training step number. This allows to store multiple checkpoints for the same training to investigate training progress. When Parameter Server starts it searches specified checkpoint location and loads last saved checkpoint.

Parameter Server saves checkpoint:
- on regular intervals, default 15 min, but it is possible to change in config.yaml
- if the training is over - algorithm reports that required number of training steps are done
- if it is stopped by SIGINT signal (Ctrl-C in terminal running Parameter Server for example)

#### [Parameter Server structure](#contents)

TODO: links to actual files
```
relaax
  server
    parameter_server
      main.py
        def main():     - parse command line,
                          read configuration YAML file,
                          configure checkpoint saver/loader and
                          run server.

      server.py TODO: introduce OO structure to server.py
        def run(...):   - load algorithm definition,
                          configure algorithm parameter server,
                          load latest checkpoint if any,
                          start parameter server in separate thread,
                          run monitor loop.
```

#### [Parameter Server command line](#contents)

When you install RELAAX on your node you've got `relaax-parameter-server` command.

If you're going to run training locally use following command line:
```bash
relaax-parameter-server --config config.yaml --bind localhost:7000 --log-level WARNING --checkpoint-dir training/checkpoints --metrics-dir training/metrics
```

If you're going to run training on cluster use following command line. There are differences in parameter-server IP and checkpoint and metrics locations:
```bash
relaax-parameter-server --config config.yaml --bind 0.0.0.0:7000 --log-level WARNING --checkpoint-aws-s3 my_bucket training/checkpoints --aws-keys aws-keys.yaml --metrics-dir training/metrics --metrics-aws-s3 my_bucket training/metrics
```

Available options are:
```bash
  -h, --help            show help message and exit
  --log-level LEVEL     set logging level (DEBUG, INFO, WARNING, ERROR, CRITICAL)
  --config FILE         configuration YAML file
  --bind HOST:PORT      address to serve (host:port)
  --checkpoint-dir DIR  training checkpoint directory
  --checkpoint-aws-s3 BUCKET KEY
                        AWS S3 bucket and key for training checkpoints
  --metrics-dir         metrics data directory
  --metrics-aws-s3 BUCKET KEY
                        AWS S3 bucket and key for training metrics data
  --aws-keys FILE       YAML file containing AWS access and secret keys
```

Do not use both --checkpoint-dir and --checkpoint-aws-s3 flags in the same command line.

Configuration file is the same as for RLX Server. Please use the same configuration for Parameter Server and for RLX Server. Otherwise training will fail.

You need to supply credentials to allow Parameter Server to use AWS S3. aws-keys.yaml file provides them:
```yml
---
access: YOUR_ACCESS_KEY_HERE
secret: YOUR_SECRET_ACCESS_KEY_HERE
```

### [Algorithm](#contents)

<<<<<<< HEAD
An algorithm is an usual Python package. But RELAAX server loads algorithms dynamically. Dynamic loading simplifies algorithm developement outside Python package structure. The path to selected algorithm is defined in config.yaml or in command line.
All algorithms follow structure defined in relaax/algorithm_base directory:

```
relaax
  algorithm_base
    parameter_server_base.py
      class ParameterServerBase
        def __init__(config, saver, metrics)             - initialize parameter server
        def close():                                     - close parameter server
        def restore_latest_checkpoint():                 - restore latest checkpoint
        def save_checkpoint():                           - save new checkpoint
        def checkpoint_location():                       - return human readable checkpoint location
        def global_t():                                  - return current global learning step
        def bridge():                                    - return bridge interface

    agent_base.py
      class AgentBase
        def act(state):                                  - take state and get action
        def reward_and_reset(reward):                    - take reward and reset training
        def reward_and_act(reward, state):               - take reward and state and get action
        def metrics():                                   - get metrics object

    bridge_base.py
      class BridgeBase
        def increment_global_t():                        - increment current global learning step
        def apply_gradients(gradients):                  - apply gradients to Global Function NN
        def get_values():                                - get Global Function NN
        def metrics():                                   - get metrics object

      class BridgeControlBase
        def parameter_server_stub(parameter_server_url): - return parameter server stub object
        def start_parameter_server(address, service):    - start parameter server with bind address and ParameterServerService object

    config_base.py
      class ConfigBase
        def __init__(config):                            - initializes configuration from loaded config.yaml
```
=======
Implementation and structure of algorithm vary. However, generic layout is about same for all algorithms. DA3C algorithm is an example.
Algorithm is an usual Python package. RELAAX server loads algorithms dynamically. Dynamic loading simplifies algorithm development outside RELAAX package structure. The path to algorithm to load is defined in config.yaml or in command line.
>>>>>>> 37b5e85f

Algorithm package should exports following symbols:

<<<<<<< HEAD
```
class Config(ConfigBase)                    - algorithm configuration
=======
```python
class Config                       - algorithm configuration
  def __init__(..., config):       - initializes configuration from loaded config.yaml
>>>>>>> 37b5e85f

class ParameterServer(ParameterServerBase)
                                            - implement parameter server for algorithm

TODO: simplify API
class Agent(AgentBase)                      - learning agent of algorithm

class Bridge(BridgeBase)                    - implement bridge between agent and parameter server

class BridgeControl(BridgeControlBase)      - control bridge between agent and parameter server
```

#### [Algorithm package structure](#contents)

TODO: links to actual files
TODO: complete
```
relaax
  algorithms
    da3c
      __init__.py                            - algorithm API (see previous section)
      common
        lstm.py                              - long short-term memory NN
        network.py                           - algorithm NN
        config.py
          class Config                       - algorithm configuration
            def __init__(config):            - initializes configuration from loaded config.yaml

        bridge
          bridge.sh                          - script to compile GRPC bridge

          bridge.proto                       - data bridge GRPC service
            service ParameterServer
              rpc IncrementGlobalT()         - increment and get current global learning step
              rpc ApplyGradients()           - apply gradients to Global Function NN
              rpc GetValues()                - get Global Function NN
              rpc StoreScalarMetric()        - store scalar metrics value

          bridge.py                          - data bridge between rlx_server and parameter server
                                               wrap GRPC service defined in bridge.proto
<<<<<<< HEAD
            class BridgeControl
              def parameter_server_stub():   - return parameter server stub object (BridgeBase)
              def start_parameter_server():  - start parameter server with bind address and BridgeBase object
=======
            class ParameterServerService     - Parameter server interface to Agent
              def increment_global_t():      - increment current global learning step
              def apply_gradients():         - apply gradients to Global Function NN
              def get_values():              - get Global Function NN

            class ParameterServerStub        - Parameter server interface setup for Agent
                                               encapsulates GRPC service to communicate with parameter server.
              def increment_global_t():      - increment current global learning step
              def apply_gradients():         - apply gradients to Global Function NN
              def get_values():              - get Global Function NN

            def start_parameter_server():    - start parameter server with bind address and ParameterServerService object
>>>>>>> 37b5e85f

      agent
        agent.py
          class Agent                        - learning agent of algorithm
            def act():                       - take state and get action
            def reward_and_act():            - take reward and state and get action
            def reward_and_reset():          - take reward and reset training
            def metrics():                   - get metrics object

        network.py                           - agent's facet of algorithm NN
          def make():                        - make agent's part of algorithm NN

      parameter_server
        network.py                           - parameter server's facet of algorithm NN
          def make():                        - make parameter server's part of algorithm NN

        parameter_server.py
          class ParameterServer              - implement parameter server for algorithm
            def __init__():                  - create new server
            def close():                     - close server
            def restore_latest_checkpoint(): - restore latest checkpoint using given checkpoint saver
            def save_checkpoint():           - save checkpoint using given checkpoint saver
            def checkpoint_location():       - get human readable checkpoint storage location
            def global_t():                  - get current global learning step
            def bridge():                    - return bridge interface

```

#### [Worker-to-Parameter Server Bridge](#contents)

The purpose of the bridge is to provide data transport between workers and Parameter Server. Each worker and Parameter Server has it's own copy of Global Function NN. The bridge provides means of synchronization of these Global Functions and allows to distribute training process across different processes on different computational nodes.

Bridge is part of algorithm. Bridge is implemented as thin wrapper on GRPC service.

Minimal bridge GRPC service includes methods to update Global Function on Parameter Server and to receive synchronize Global Function on workers. This is GRPC service for Distributed A3C algorithm:
```
service ParameterServer {
    rpc IncrementGlobalT(NullMessage) returns (Step) {}
    rpc ApplyGradients(NdArrays) returns (NullMessage) {}
    rpc GetValues(NullMessage) returns (NdArrays) {}
    rpc StoreScalarMetric(ScalarMetric) returns (NullMessage) {}
}
```

<<<<<<< HEAD
Corresponding Parameter Server API looks like (relaax/algorithms/da3c/common/bridge/__init__.py):
```
class ParameterServerService(object):
=======
Corresponding Parameter Server API looks like (relaax/algorithms/da3c/common/bridge/bridge.py):
```python
class PsService(object):
>>>>>>> 37b5e85f
    def increment_global_t(self):
        # increments learning step on Parameter Server
        return global_t

    def apply_gradients(self, gradients):
        # applies gradients from Agent to Parameter Server

    def get_values(self):
        # pulls Global Function NN from Parameter Server to Agent
        return values

    def metrics():
        # get metrics object
        return metrics_object
```

### [Metrics](#contents)

<<<<<<< HEAD
Metrics is a way to gather information about training process in time. RELAAX uses TensorFlow to gather metrics and TensorBoard to present them. Metrics could be gathered from Parameter Server, workers (agents) and environments (clients).

Parameter server:
```
self.metrics().scalar('training_velocity', velocity, x=parameter_server.global_t())
```

Agent:
```
self.metrics().scalar('act latency', latency, x=agent.global_t)
```

Environment:
```
client.metrics().scalar('act latency on client', latency)
```

This call stores metrics with given name and value. All metrices are stored as mappings from training global step to given values.
All metrices could be browsed in realtime during training by TensorBoard attached to training cluster or to local training.
=======
Metrics is a way to gather information about training process in time. RELAAX uses TensorFlow to gather metrics and TensorBoard to present them.
Metrics could be gathered from Parameter Server, workers (agents) and environments (clients). The API is the same in all three cases:
```python
relaax.store_metrics('average_training_reward', average_training_reward)
```
This call stores metrics with given name and value. All metrics are stored as mappings from training global step to given values.
All metrics could be browsed in real time during training by TensorBoard attached to training cluster or to local training.
>>>>>>> 37b5e85f

DA3C gathers following metrics:
* episode reward
* episode length
* episode time
* reward per time
* policy loss
* value loss
* grad (with global norm)
* entropy
* agent action latency (with/without network latency)


### [RELAAX Installation](#contents)

It's recommended to use isolated Python environment to run RELAAX. Virtualenv or Anaconda are examples.

#### [Installation for training on cluster and for algorithm development](#contents)

* Install PIP - tool to install Python packages.

* Install TensorFlow (TODO: link)

* To install training environment clone RELAAX Git repository:
```
git clone git@github.com:deeplearninc/relaax.git
```

* Then navigate repository root and install relaax package and all depended packages:
```bash
cd <relaax_repo>
pip install .
```

#### [Installation for RELAAX development](#contents)

If you are going to modify RELAAX code itself then install it in "develop mode".

* Install PIP - tool to install Python packages.

* Install TensorFlow (TODO: link)

* clone RELAAX Git repository:
```
git clone TODO: add repo path
```

* Then navigate repository root and install relaax package and all depended packages:
```bash
cd <relaax_repo>
pip install -e .
```

* Build algorithm bridges
```bash
<relaax_repo>/relaax/algorithms/bridge.sh
```



## [Algorithms](#contents)

### [Distributed A3C](#contents)
Inspired by original [paper](https://arxiv.org/abs/1602.01783) - Asynchronous Methods for Deep Reinforcement Learning from [DeepMind](https://deepmind.com/)

#### [Distributed A3C Architecture](#contents)
![img](resources/DA3C-Architecture.png)

**Environment (Client)** - each client connects to a particular Agent (Learner).

The main role of any client is feeding data to an Agent by transferring:
state, reward and terminal signals (for episodic tasks if episode ends).
Client updates these signals at each time step by receiving the action
signal from an Agent and then sends updated values to it.

- _Process State_: each state could be pass through some filtering
procedure before transferring (if you defined). It could be some color,
edge or blob transformations (for image input) or more complex
pyramidal, Kalman's and spline filters.

**Agent (Parallel Learner)** - one or more Agents can connect to a Global Learner.

The main role of any agent is to perform main training loop.
Agent synchronize their neural network weights with global network by
copying the last one at the beginning of the loop. Agent performs
N steps of Client's signals receiving and sending actions back.
These N steps is similar to batch collection. If batch is collected
Agent computes the loss (wrt collected data) and pass it to Optimizer.
RMSProp optimizer computes gradients, which sends to the Global Learner
to update their neural network weights. Several Agents work in parallel
and can update global network in concurrent way.

- _Agent's Neural Network_: we use the network architecture from this [Mnih's paper](https://arxiv.org/abs/1312.5602) (by default).
    - _Input_: 3D input to pass through 2D convolutions (default: 84x84x4).
    - _Convolution Layer #1_: 16 filters with 8x8 kernel and stride 4 in both directions, then ReLU applies (by default).
    - _Convolution Layer #2_: 32 filters with 4x4 kernel and stride 2 in both directions, then ReLU applies (by default).
    Sequence of two convolutions allows to define nonlinearity dependencies.
    - _Fully connected Layer_: consists of 256 hidden units, then ReLU applies (by default).
    - _Policy_: outputs number of units equals to action size, passed through softmax operator (by default).
    It is Actor's output, which represents Q-values on unity distribution (equals to probability) of state-action value function - Q(s, a).
    - _Value_: outputs one value without applying of additional operators (by default).
    It is Critic's output, which represents value function output V(s) - how well this state (equals to expected return from this point).

- _Total Loss_: it's scalar sum of value and policy loss.
    - _Value Loss_: sum (over all batch samples) of squared difference between
    total discounted reward (R) and a value of the current sample state - V(s),
    i.e. expected accumulated reward from this time step.
    `R = ri + gamma * V(s from N+1_step)`, where
     `ri` - immediate reward from this sample,
     `gamma` - discount factor (constant for the model),
     `V(s from N+1_step)` - value of the state next to the N-th state,
      if next state is terminal then `V = 0`.

    - _Policy Loss_: output of the policy (P) is an array of probability
     distribution over all possibly actions for the given sample state.
     Batch of samples is concatenated to the matrix.
     `Policy Loss = log(P) * A * TD + entropy`, where
     `A` - one-hot vectors for the chosen action of each sample.
     `log(P) * A` - produce sparse matrix, which we reduce to a column vector.
     `TD = (R - V)` - temporary difference between total discounted reward (R)
     and a value of the current sample state V(s) - produce column vector.
     `entropy = -sum(P * log(P), index=1) * entropy_beta_coefficient`,
     after multiplying the policy (P) likelihood we sum the result matrix
     by rows to produce a column vector. Then multiplying by `entropy_beta_coefficient = 0.01`
     Finally we sum up all column vectors and reduce it to a scalar.

- _Softmax Action_: we choose more often the actions, which has more probability.
It helps to explore a lot of state-action pairs at the beginning of the training.
We will become more confident in some actions while training
and the probability distribution is becoming more acute.
It also helps to solve a problem of "path along the cliff" with high reward at the end.

- _RMSProp Optimizer_: we use this type of optimizer wrt original paper.
RMSProp is more customizable optimizer than Adam for instance and you
can get better result if you fit it with appropriate parameters.
We set `learning rate = 7e-4` for RMSProp and linear anneal this value through
the training process wrt global training step. We also setup `decay = 0.99`
and `epsilon = 0.01` for the optimizer. Agent's RMSProp just used to
compute gradients wrt current Agent's neural network weights and given loss,
while all moments and slots of optimizer are stored (and shared) at Global Learner.

- _Gradients_: we clip computed gradients before transferring.

    `output_grads = computed_grads * 40.0 / l2norm(computed_grads)`

- _Synchronize Weights_: we copy weights from Global network to
Agent's network every training loop (N steps passed).

**Global Learner** - one for whole algorithm (training process).

The main role of the Global Learner is updating of its own neural network weights
by receiving gradients from the Agents and sending these weights to Agents
to synchronize. Global Learner can be sharded to speedup the training process.

- _Global Neural Network_: network architecture is similar to Agent's one.

- _RMSProp Optimizer_: has the same parameters as Agent's one,
but used only to apply receiving gradients. This RMSProp
stores moments and slots that are global for all Agents.

You can also specify hyperparameters for training in provided `params.yaml` file:

    episode_len: 5                  # training loop size for one batch
    max_global_step: 1e8            # amount of maximum global steps to pass through the training
    initial_learning_rate: 7e-4     # initial learning rate
    entropy_beta: 0.01              # entropy regularization constant
    rewards_gamma: 0.99             # discount factor for rewards
    RMSProp:                        # optimizer's parameters
       decay: 0.99
       epsilon: 0.1
       gradient_norm_clipping: 40

#### [Performance on some of the Atari Environments](#contents)
Breakout with DA3C-FF and 8 parallel agents: score performance is similar to DeepMind [paper](https://arxiv.org/pdf/1602.01783v2.pdf#19)
![img](resources/Breakout-8th-80mil.png "Breakout")

Breakout with DA3C-FF and 8 parallel agents: ih this case we outperforms significantly DeepMind, but
we have some instability in training process (anyway DeepMind shows only 34 points after 80mil steps)
![img](resources/Boxing-8th-35mil.png "Boxing")

### [Distributed A3C Continuous](#contents)
Version of Distributed A3C algorithm, which can cope with continuous action space.
Inspired by original [paper](https://arxiv.org/abs/1602.01783) - Asynchronous Methods for Deep Reinforcement Learning from [DeepMind](https://deepmind.com/)

#### [Distributed A3C Architecture with Continuous Actions](#contents)
![img](resources/DA3C-Continuous.png)

Most of the parts are the same to previous scheme, excluding:

- _Signal Filtering_: perform by Zfilter `y = (x-mean)/std` using running estimates of mean and std
 inspired by this [source](http://www.johndcook.com/blog/standard_deviation/). You can filter both
 states and rewards. We use it only for states by default.

- _Agent's (Global) Neural Network_: we use the similar architecture to [A3C paper](https://arxiv.org/pdf/1602.01783v2.pdf#12).
    Each continuous state passes some filtering procedure before transferring to _Input_ by default.
    - _Input_: vector of filtered state input (default: 24).
    - _Fully connected Layer_: consists of 128 hidden units, then ReLU applies (by default).
    - _LSTM_: consists of 128 memory cells (by default).
    - _Value_: outputs one value without applying of additional operators (by default).
    It is Critic's output, which represents value function output V(s) - how well this state (equals to expected return from this point).
    - _Policy_: Actor's output is divided separately on `mu` and `sigma`
        - _mu_: scalar of linear output.
        - _sigma_: applying SoftPlus operator, outputs a scalar.

    You can also specify your own architecture in provided JSON file.

- _Choose Action_: we use a random sampling wrt given `mu` and `sigma`

- _Total Loss_: it's scalar sum of value and policy loss.
    - _Value Loss_: the same to previous scheme.
    - _Policy Loss_: `GausNLL * TD + entropy`

    `GausNLL` is gaussian negative-log-likelihood

    `GausNLL = (sum(log(sigma), index=1) + batch_size * log(2*pi))/2 - sum(power, index=1)`,

     where `power = (A - mu)^2 * exp(-log(sigma)) * -0.5` - produce column vector.

     `TD = (R - V)` - temporary difference between total discounted reward (R)
     and a value of the current sample state V(s).

    `entropy = -sum(0.5 * log(2 * pi * sigma) + 1, index=1) * entropy_beta_coefficient`,

     resulting sparse matrix we sum over rows to produce column vector.

    `entropy_beta_coefficient = 0.001`

We also use a smaller `learning rate = 1e-4`

#### [Performance on gym's Walker](#contents)
![img](resources/a3c_cont-4th-80mil.png "Walker")

##### [Server Latency](#contents)
Measure how fast Agent returns Action in response to the State sent by the Client

| Node Type  | Number of clients | Latency  |
| ---------- |:-----------------:|:--------:|
| m4.xlarge  |          32       | 323.23ms |
| m4.xlarge  |          64       | ???ms    |
| m4.xlarge  |          48       | ???ms    |
| c4.xlarge  |          48       | ???ms    |
| c4.xlarge  |          64       | ???ms    |
| c4.xlarge-m4.xlarge | 64       | ???ms    |
| c4.xlarge-m4.xlarge | 96       | ???ms    |
| c4.xlarge-m4.xlarge | 128      | ???ms    |
| c4.2xlarge |          232      | ???ms    |
| c4.2xlarge |          271      | ???ms    |

TBD - Latency chart (Show latency of the agents over time)


##### [Compute Performance with different amount of clients and node types (AWS)](#contents)

| Node Type  | Number of clients | Performance       |
| ---------- |:-----------------:| -----------------:|
| m4.xlarge  |          32       | 99 steps per sec  |
| m4.xlarge  |          64       | 171 steps per sec |
| m4.xlarge  |          48       | 167 steps per sec |
| c4.xlarge  |          48       | 169 steps per sec |
| c4.xlarge  |          64       | 207 steps per sec |
| c4.xlarge-m4.xlarge | 64       | 170 steps per sec |
| c4.xlarge-m4.xlarge | 96       | 167 steps per sec |
| c4.xlarge-m4.xlarge | 128      | 177 steps per sec |
| c4.2xlarge |          232      | 232 steps per sec |
| c4.2xlarge |          271      | 271 steps per sec |
<br><br>


### [Other Algorithms](#contents)
These other algorithms we are working on and planning to make them run on RELAAX server:

* TRPO-GAE
Inspired by:
    - [Trust Region Policy Optimization](https://arxiv.org/abs/1502.05477)
    - [High-Dimensional Continuous Control Using Generalized Advantage Estimation](https://arxiv.org/abs/1506.02438)

* ACER (A3C with experience)
Inspired by:
    - [Sample Efficient Actor-Critic with Experience Replay](https://arxiv.org/abs/1611.01224)

* UNREAL
Inspired by:
    - [Reinforcement Learning with Unsupervised Auxiliary Tasks](https://arxiv.org/abs/1611.05397)

* Distributed DQN (Gorila)
Inspired by:
    - [Massively Parallel Methods for Deep Reinforcement Learning](https://arxiv.org/abs/1507.04296)

* PPO with L-BFGS (similar to TRPO)
Inspired by:
    - [John Schulman's modular_rl repo](https://github.com/joschu/modular_rl)

* CEM
Inspired by:
    - [Cross-Entropy Method for Reinforcement Learning](https://esc.fnwi.uva.nl/thesis/centraal/files/f2110275396.pdf)

* DDPG
Inspired by:
    - [Continuous control with deep reinforcement learning](https://arxiv.org/abs/1509.02971)

## [Deployment in Cloud](#contents)

To train RL Agents at scale RELAAX Server and supported Environments could be deployed in the Cloud (AWS, GCP, Azure)

![img](resources/Deployment-In-the-Cloud.jpg)

RELAAX comes with scripts and online service to allocate all required network components (VPC, subnets, load balancer), autoscaling groups, instances, etc. and provision software on on appropriate Instances.<|MERGE_RESOLUTION|>--- conflicted
+++ resolved
@@ -194,7 +194,7 @@
 ```
 
 `action_size` and `state_size` parameters for `Atari Boxing` is equal to:
-```
+```yml
 action_size: 18                 # action size for given game rom (18 fits ale boxing)
 state_size: [84, 84]            # dimensions of input screen frame of an Atari game
 ```
@@ -237,7 +237,7 @@
 ```
 
 `action_size` and `state_size` parameters for `BipedalWalker-v2` is equal to:
-```
+```yml
 action_size: 4                  # action size for the given environment
 state_size: [24]                # array of dimensions for the input observation
 ```
@@ -255,7 +255,7 @@
 1. Install _Bazel_ by adding a custom APT repository, as described on the [Bazel homepage](https://bazel.build/versions/master/docs/install.html#ubuntu) or using an [installer](https://github.com/bazelbuild/bazel/releases).
 
 2. Install _DeepMind Lab's_ dependencies:
-    ```
+    ```bash
     $ sudo apt-get install lua5.1 liblua5.1-0-dev libffi-dev gettext \
     freeglut3-dev libsdl2-dev libosmesa6-dev python-dev python-numpy realpath
     ```
@@ -523,7 +523,6 @@
 
 ### [Algorithm](#contents)
 
-<<<<<<< HEAD
 An algorithm is an usual Python package. But RELAAX server loads algorithms dynamically. Dynamic loading simplifies algorithm developement outside Python package structure. The path to selected algorithm is defined in config.yaml or in command line.
 All algorithms follow structure defined in relaax/algorithm_base directory:
 
@@ -562,25 +561,13 @@
       class ConfigBase
         def __init__(config):                            - initializes configuration from loaded config.yaml
 ```
-=======
-Implementation and structure of algorithm vary. However, generic layout is about same for all algorithms. DA3C algorithm is an example.
-Algorithm is an usual Python package. RELAAX server loads algorithms dynamically. Dynamic loading simplifies algorithm development outside RELAAX package structure. The path to algorithm to load is defined in config.yaml or in command line.
->>>>>>> 37b5e85f
 
 Algorithm package should exports following symbols:
 
-<<<<<<< HEAD
-```
+```python
 class Config(ConfigBase)                    - algorithm configuration
-=======
-```python
-class Config                       - algorithm configuration
-  def __init__(..., config):       - initializes configuration from loaded config.yaml
->>>>>>> 37b5e85f
-
-class ParameterServer(ParameterServerBase)
-                                            - implement parameter server for algorithm
-
+
+class ParameterServer(ParameterServerBase)  - implement parameter server for algorithm
 TODO: simplify API
 class Agent(AgentBase)                      - learning agent of algorithm
 
@@ -617,24 +604,9 @@
 
           bridge.py                          - data bridge between rlx_server and parameter server
                                                wrap GRPC service defined in bridge.proto
-<<<<<<< HEAD
             class BridgeControl
               def parameter_server_stub():   - return parameter server stub object (BridgeBase)
               def start_parameter_server():  - start parameter server with bind address and BridgeBase object
-=======
-            class ParameterServerService     - Parameter server interface to Agent
-              def increment_global_t():      - increment current global learning step
-              def apply_gradients():         - apply gradients to Global Function NN
-              def get_values():              - get Global Function NN
-
-            class ParameterServerStub        - Parameter server interface setup for Agent
-                                               encapsulates GRPC service to communicate with parameter server.
-              def increment_global_t():      - increment current global learning step
-              def apply_gradients():         - apply gradients to Global Function NN
-              def get_values():              - get Global Function NN
-
-            def start_parameter_server():    - start parameter server with bind address and ParameterServerService object
->>>>>>> 37b5e85f
 
       agent
         agent.py
@@ -679,15 +651,9 @@
 }
 ```
 
-<<<<<<< HEAD
 Corresponding Parameter Server API looks like (relaax/algorithms/da3c/common/bridge/__init__.py):
-```
+```python
 class ParameterServerService(object):
-=======
-Corresponding Parameter Server API looks like (relaax/algorithms/da3c/common/bridge/bridge.py):
-```python
-class PsService(object):
->>>>>>> 37b5e85f
     def increment_global_t(self):
         # increments learning step on Parameter Server
         return global_t
@@ -706,35 +672,25 @@
 
 ### [Metrics](#contents)
 
-<<<<<<< HEAD
 Metrics is a way to gather information about training process in time. RELAAX uses TensorFlow to gather metrics and TensorBoard to present them. Metrics could be gathered from Parameter Server, workers (agents) and environments (clients).
 
 Parameter server:
-```
+```python
 self.metrics().scalar('training_velocity', velocity, x=parameter_server.global_t())
 ```
 
 Agent:
-```
+```python
 self.metrics().scalar('act latency', latency, x=agent.global_t)
 ```
 
 Environment:
-```
+```python
 client.metrics().scalar('act latency on client', latency)
 ```
 
 This call stores metrics with given name and value. All metrices are stored as mappings from training global step to given values.
 All metrices could be browsed in realtime during training by TensorBoard attached to training cluster or to local training.
-=======
-Metrics is a way to gather information about training process in time. RELAAX uses TensorFlow to gather metrics and TensorBoard to present them.
-Metrics could be gathered from Parameter Server, workers (agents) and environments (clients). The API is the same in all three cases:
-```python
-relaax.store_metrics('average_training_reward', average_training_reward)
-```
-This call stores metrics with given name and value. All metrics are stored as mappings from training global step to given values.
-All metrics could be browsed in real time during training by TensorBoard attached to training cluster or to local training.
->>>>>>> 37b5e85f
 
 DA3C gathers following metrics:
 * episode reward
@@ -759,7 +715,7 @@
 * Install TensorFlow (TODO: link)
 
 * To install training environment clone RELAAX Git repository:
-```
+```bash
 git clone git@github.com:deeplearninc/relaax.git
 ```
 
@@ -778,7 +734,7 @@
 * Install TensorFlow (TODO: link)
 
 * clone RELAAX Git repository:
-```
+```bash
 git clone TODO: add repo path
 ```
 
