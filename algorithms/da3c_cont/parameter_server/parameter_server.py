--- conflicted
+++ resolved
@@ -10,12 +10,6 @@
 class ParameterServer(relaax.algorithm_base.parameter_server_base.ParameterServerBase):
     def __init__(self, config, saver_factory, metrics):
         self._network = network.make(config)
-<<<<<<< HEAD
-        self._saver = saver
-
-        self._session = tf.Session()
-
-=======
 
         self._session = tf.Session()
 
@@ -25,7 +19,6 @@
             )
         )
 
->>>>>>> 26b5e29f
         self._session.run(tf.variables_initializer(tf.global_variables()))
 
         self._bridge = _Bridge(config, metrics, self._network, self._session)
