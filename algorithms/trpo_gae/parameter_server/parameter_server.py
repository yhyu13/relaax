from __future__ import print_function

import keras.backend
import os.path
import re
import tensorflow as tf
import numpy as np
from scipy.signal import lfilter
from time import time, sleep
from saver import KerasSaver as Saver
from cPickle import load, dump    # ujson

import relaax.server.common.saver.checkpoint

import relaax.algorithm_base.parameter_server_base

from . import network


class ParameterServer(relaax.algorithm_base.parameter_server_base.ParameterServerBase):
    def __init__(self, config, saver_factory, metrics):
        self.n_iter = 0             # number of updates within training process
        self.config = config        # common configuration, which is rewritten by yaml

        self.is_collect = True      # set to False if TRPO is under update procedure (for sync only)
        self.paths = []             # experience accumulator
        self.paths_len = 0          # length of experience
        self.global_step = 0        # step accumulator of whole experience through all updates

        # inform Keras that we are going to initialize variables here
        keras.backend.manual_variable_initialization(True)

        self._session = tf.Session()
        keras.backend.set_session(self._session)

        self.policy_net, self.value_net = network.make(config)

        self.policy, self.baseline = network.make_head(config, self.policy_net, self.value_net, self._session)
        self.trpo_updater = network.make_trpo(config, self.policy, self._session)

        self._saver = saver_factory(_Checkpoint(self))

        self._session.run(tf.variables_initializer(tf.global_variables()))

        # if config.use_filter:
        shape = tuple(config.state_size)
        self.M = np.zeros(shape)
        self.S = np.zeros(shape)

        self._bridge = _Bridge(metrics, self)
        if config.async_collect:
            self._bridge = _BridgeAsync(metrics, self)

    def close(self):
        self._session.close()

    def restore_latest_checkpoint(self):
<<<<<<< HEAD
        checkpoint_ids = self._saver.checkpoint_ids()
        if len(checkpoint_ids) > 0:
            checkpoint_id = max(checkpoint_ids)
            self._saver.restore_checkpoint(checkpoint_id)
            self.n_iter, self.paths_len = checkpoint_id
            self.global_step = (self.n_iter + 1) * self.config.timesteps_per_batch + self.paths_len

    def save_checkpoint(self):
        self._saver.save_checkpoint((self.n_iter, self.paths_len))
=======
        status, self.n_iter, self.paths_len = self._saver.latest_checkpoint_idx()
        print('n_iter =', self.n_iter)
        if status:
            self.policy_net.load_weights(self._saver.dir + "/pnet--" + str(self.n_iter) + ".h5")
            self.value_net.load_weights(self._saver.dir + "/vnet--" + str(self.n_iter) + ".h5")
            self.paths, self.global_step, self.M, self.S = \
                load(open(self._saver.dir + "/data--" + str(self.n_iter) + "-" + str(self.paths_len) + ".p"))
        return status

    def save_checkpoint(self):
        self._saver.save_checkpoint(self.policy_net, self.value_net, self.n_iter,
                                    self.paths[:], self.paths_len, self.global_step,
                                    self.M, self.S)
>>>>>>> 862ed2ca

    def checkpoint_location(self):
        return self._saver.location()

    def bridge(self):
        return self._bridge

    def update_paths(self, paths, length):
        self.global_step += length
        self.paths_len += length
        self.paths.append(paths)

        if self.config.use_filter:
            self.update_filter_state(paths["filter_diff"])

        if self.paths_len >= self.config.timesteps_per_batch:
            self.trpo_update()
            self.paths_len = 0
            self.paths = []

    def trpo_update(self):
        self.is_collect = False
        start = time()

        self.n_iter += 1
        self.compute_advantage()
        # Value Update
        vf_stats = self.baseline.fit(self.paths)
        # Policy Update
        pol_stats = self.trpo_updater(self.paths)

        print('Update time for {} iteration: {}'.format(self.n_iter, time() - start))
        self.is_collect = True

    def compute_advantage(self):
        # Compute & Add to paths: return, baseline, advantage
        for path in self.paths:
            path["return"] = discount(path["reward"], self.config.GAMMA)
            b = path["baseline"] = self.baseline.predict(path)
            b1 = np.append(b, 0 if path["terminated"] else b[-1])
            deltas = path["reward"] + self.config.GAMMA * b1[1:] - b1[:-1]
            path["advantage"] = discount(deltas, self.config.GAMMA * self.config.LAMBDA)
        alladv = np.concatenate([path["advantage"] for path in self.paths])
        # Standardize advantage
        std = alladv.std()
        mean = alladv.mean()
        for path in self.paths:
            path["advantage"] = (path["advantage"] - mean) / std

    def global_t(self):
        return self.global_step

    def filter_state(self):
        return self.global_step, self.M, self.S

    def update_filter_state(self, diff):
        self.M = (self.M*self.global_step + diff[1]) / (self.global_step + diff[0])
        self.S += diff[2]


class _Bridge(object):
    def __init__(self, metrics, ps):
        self._metrics = metrics
        self._ps = ps

    def get_global_t(self):
        return self._ps.global_t()

    def get_filter_state(self):
        return self._ps.filter_state()

    def wait_for_iteration(self):
        if self._ps.is_collect:
            return self._ps.n_iter
        return -1

    def send_experience(self, n_iter, paths, length):
        if n_iter == self._ps.n_iter:
            self._ps.update_paths(paths, length)

    def receive_weights(self, n_iter):
        assert n_iter == self._ps.n_iter    # check iteration
        return self._ps.policy_net.get_weights()

    def metrics(self):
        return self._metrics


class _BridgeAsync(_Bridge):
    def __init__(self, metrics, ps):
        super(_BridgeAsync, self).__init__(metrics, ps)

    def wait_for_iteration(self):
        return self._ps.n_iter

    def send_experience(self, n_iter, paths, length):
        self._ps.update_paths(paths, length)


class _Checkpoint(relaax.server.common.saver.checkpoint.Checkpoint):
    _PNET_S = 'pnet-%d-%d.h5'
    _PNET_RE = re.compile('^pnet-(\d+)-(\d+).h5$')

    _VNET_S = 'vnet-%d-%d.h5'
    _VNET_RE = re.compile('^vnet-(\d+)-(\d+).h5$')

    _DATA_S = 'data-%d-%d.p'
    _DATA_RE = re.compile('^data-(\d+)-(\d+).p$')

    def __init__(self, ps):
        self._ps = ps

    def checkpoint_ids(self, names):
        ids = set()
        for name in names:
            match = self._DATA_RE.match(name)
            if match is not None:
                ids.add((int(match.group(1)), int(match.group(2))))
        return ids

    def checkpoint_names(self, names, checkpoint_id):
        items = (
            self._PNET_S % checkpoint_id,
            self._VNET_S % checkpoint_id,
            self._DATA_S % checkpoint_id
        )
        return tuple(set(names) & set(items))

    def restore_checkpoint(self, dir, checkpoint_id):
        self._ps.policy_net.load_weights(os.path.join(dir, self._PNET_S % checkpoint_id))
        self._ps.value_net.load_weights(os.path.join(dir, self._VNET_S % checkpoint_id))
        with open(os.path.join(dir, self._DATA_S % checkpoint_id), 'rb') as f:
            self._ps.paths = load(f)

    def save_checkpoint(self, dir, checkpoint_id):
        if not os.path.exists(dir):
            os.makedirs(dir)
        self._ps.policy_net.save_weights(os.path.join(dir, self._PNET_S % checkpoint_id))
        self._ps.value_net.save_weights(os.path.join(dir, self._VNET_S % checkpoint_id))
        with open(os.path.join(dir, self._DATA_S % checkpoint_id), 'wb') as f:
            dump(self._ps.paths[:], f)


def discount(x, gamma):
    """
    computes discounted sums along 0th dimension of x.

    inputs
    ------
    x: ndarray
    gamma: float

    outputs
    -------
    y: ndarray with same shape as x, satisfying

        y[t] = x[t] + gamma*x[t+1] + gamma^2*x[t+2] + ... + gamma^k x[t+k],
                where k = len(x) - t - 1
    """
    assert x.ndim >= 1
    return lfilter([1], [1, -gamma], x[::-1], axis=0)[::-1]<|MERGE_RESOLUTION|>--- conflicted
+++ resolved
@@ -42,10 +42,9 @@
 
         self._session.run(tf.variables_initializer(tf.global_variables()))
 
-        # if config.use_filter:
-        shape = tuple(config.state_size)
-        self.M = np.zeros(shape)
-        self.S = np.zeros(shape)
+        if config.use_filter:
+            self.M = np.zeros(config.state_size)
+            self.S = np.zeros(config.state_size)
 
         self._bridge = _Bridge(metrics, self)
         if config.async_collect:
@@ -55,31 +54,12 @@
         self._session.close()
 
     def restore_latest_checkpoint(self):
-<<<<<<< HEAD
         checkpoint_ids = self._saver.checkpoint_ids()
         if len(checkpoint_ids) > 0:
-            checkpoint_id = max(checkpoint_ids)
-            self._saver.restore_checkpoint(checkpoint_id)
-            self.n_iter, self.paths_len = checkpoint_id
-            self.global_step = (self.n_iter + 1) * self.config.timesteps_per_batch + self.paths_len
+            self._saver.restore_checkpoint(max(checkpoint_ids))
 
     def save_checkpoint(self):
         self._saver.save_checkpoint((self.n_iter, self.paths_len))
-=======
-        status, self.n_iter, self.paths_len = self._saver.latest_checkpoint_idx()
-        print('n_iter =', self.n_iter)
-        if status:
-            self.policy_net.load_weights(self._saver.dir + "/pnet--" + str(self.n_iter) + ".h5")
-            self.value_net.load_weights(self._saver.dir + "/vnet--" + str(self.n_iter) + ".h5")
-            self.paths, self.global_step, self.M, self.S = \
-                load(open(self._saver.dir + "/data--" + str(self.n_iter) + "-" + str(self.paths_len) + ".p"))
-        return status
-
-    def save_checkpoint(self):
-        self._saver.save_checkpoint(self.policy_net, self.value_net, self.n_iter,
-                                    self.paths[:], self.paths_len, self.global_step,
-                                    self.M, self.S)
->>>>>>> 862ed2ca
 
     def checkpoint_location(self):
         return self._saver.location()
@@ -212,7 +192,10 @@
         self._ps.policy_net.load_weights(os.path.join(dir, self._PNET_S % checkpoint_id))
         self._ps.value_net.load_weights(os.path.join(dir, self._VNET_S % checkpoint_id))
         with open(os.path.join(dir, self._DATA_S % checkpoint_id), 'rb') as f:
-            self._ps.paths = load(f)
+            if self._ps.config.use_filter:
+                self._ps.paths, self._ps.global_step, self._ps.M, self._ps.S = load(f)
+            else:
+                self._ps.paths, self._ps.global_step = load(f)
 
     def save_checkpoint(self, dir, checkpoint_id):
         if not os.path.exists(dir):
@@ -220,7 +203,10 @@
         self._ps.policy_net.save_weights(os.path.join(dir, self._PNET_S % checkpoint_id))
         self._ps.value_net.save_weights(os.path.join(dir, self._VNET_S % checkpoint_id))
         with open(os.path.join(dir, self._DATA_S % checkpoint_id), 'wb') as f:
-            dump(self._ps.paths[:], f)
+            if self._ps.config.use_filter:
+                dump((self._ps.paths[:], self._ps.global_step, self._ps.M, self._ps.S), f)
+            else:
+                dump((self._ps.paths[:], self._ps.global_step), f)
 
 
 def discount(x, gamma):
