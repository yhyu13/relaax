--- conflicted
+++ resolved
@@ -1,10 +1,8 @@
 from __future__ import print_function
 
-<<<<<<< HEAD
+import keras.backend
 import os.path
 import re
-=======
->>>>>>> db171506
 import tensorflow as tf
 import numpy as np
 from scipy.signal import lfilter
@@ -12,12 +10,8 @@
 from saver import KerasSaver as Saver
 from cPickle import load, dump    # ujson
 
-<<<<<<< HEAD
 import relaax.server.common.saver.checkpoint
-=======
-import keras.backend
-
->>>>>>> db171506
+
 import relaax.algorithm_base.parameter_server_base
 
 from . import network
@@ -44,13 +38,9 @@
         self.policy, self.baseline = network.make_head(config, self.policy_net, self.value_net, self._session)
         self.trpo_updater = network.make_trpo(config, self.policy, self._session)
 
-<<<<<<< HEAD
         self._saver = saver_factory(_Checkpoint(self))
 
-        self._session.run(initialize)
-=======
         self._session.run(tf.variables_initializer(tf.global_variables()))
->>>>>>> db171506
 
         self._bridge = _Bridge(metrics, self)
         if config.async_collect:
