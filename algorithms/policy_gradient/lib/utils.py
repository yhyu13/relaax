import logging
import numpy as np
import tensorflow as tf
import random

from relaax.common.python.config.loaded_config import options

log = logging.getLogger(__name__)


def discounted_reward(rewards, gamma):
    # take 1D float array of rewards and compute discounted reward
    rewards = np.vstack(rewards)
    discounted_reward = np.zeros_like(rewards, dtype=np.float32)
    running_add = 0
    for t in reversed(xrange(0, rewards.size)):
        running_add = running_add * gamma + rewards[t]
        discounted_reward[t] = running_add
    # size the rewards to be unit normal
    # it helps control the gradient estimator variance
    #discounted_reward -= np.mean(discounted_reward)
    #discounted_reward /= np.std(discounted_reward) + 1e-20

    return discounted_reward


def choose_action(probabilities):
<<<<<<< HEAD
    #return np.argmax(probabilities)   # if we behave greedily
    action = 0 if random.uniform(0, 1) < probabilities[0][0] else 1
    return action
    return np.random.choice(probabilities.shape[1], p=probabilities[0])
    # replace .shape[1] and [0] by squeezing the dimensions
=======
    # one more better variant
    return np.random.choice(probabilities.shape[1], p=probabilities[0])
    # return np.argmax(probabilities)   # need to set greedily param
    values = np.cumsum(probabilities)
    r = np.random.rand() * values[-1]
    return np.searchsorted(values, r)
>>>>>>> a9758a28


def assemble_and_show_graphs(*graphs):
    for graph in graphs:
        graph()
    log_dir = options.get("agent/log_dir", "log/")
    log.info(('Writing TF summary to %s. '
              'Please use tensorboad to watch.') % log_dir)
    tf.summary.FileWriter(log_dir, graph=tf.get_default_graph())<|MERGE_RESOLUTION|>--- conflicted
+++ resolved
@@ -25,20 +25,12 @@
 
 
 def choose_action(probabilities):
-<<<<<<< HEAD
-    #return np.argmax(probabilities)   # if we behave greedily
-    action = 0 if random.uniform(0, 1) < probabilities[0][0] else 1
-    return action
-    return np.random.choice(probabilities.shape[1], p=probabilities[0])
-    # replace .shape[1] and [0] by squeezing the dimensions
-=======
     # one more better variant
     return np.random.choice(probabilities.shape[1], p=probabilities[0])
     # return np.argmax(probabilities)   # need to set greedily param
     values = np.cumsum(probabilities)
     r = np.random.rand() * values[-1]
     return np.searchsorted(values, r)
->>>>>>> a9758a28
 
 
 def assemble_and_show_graphs(*graphs):
