from relaax.server.common.session import Session

from lib.experience import Experience
from lib.utils import discounted_reward, choose_action

from pg_config import config
from pg_model import PolicyModel


# PGAgent implements training regime for Policy Gradient algorithm
# If exploit on init set to True, agent will run in exploitation regime:
# stop updating shared parameters and at the end of every episode load
# new policy parameters from PS
class PGAgent(object):

    def __init__(self, parameter_server):
        self.ps = parameter_server

    # environment is ready and
    # waiting for agent to initialize
    def init(self, exploit=False):
        self.exploit = exploit
        # count global steps between all agents
        self.global_t = 0
        # experience accumulated through episode
        self.experience = Experience(config.action_size)
        # reset variables used
        # to run single episode
        self.reset_episode()
        # Build TF graph
        self.model = PolicyModel()
        # Initialize TF
        self.sess = Session(self.model)

        return True

    # environment generated new state and reward
    # and asking agent for an action for this state
    def update(self, reward, state, terminal):

        # beginning of episode
        if self.episode_t == 0:
            self.begin_episode()

        # every episode step
        # will increase episode_t
        # by one if state is not None
        action = self.episode_step(reward, state)

        # end_episode will set episode_t to 0
        if (self.episode_t == config.batch_size) or terminal:
            self.end_episode()

        return action

    # environment is asking to reset agent
    def reset(self):
        self.reset_episode()
        return True

# Episode states

    # load shared parameters from PS
    def begin_episode(self):
        self.load_shared_parameters()

    # every episode step calculate action
    # by running policy and accumulate experience
    def episode_step(self, reward, state):
        # if state is None then skipping this episode
        # there is no action for None state
        if state is None:
            return None

        action = self.action_from_policy(state)
        self.experience.accumulate(state, reward, action)
        self.episode_t += 1

        return action

    # train policy on accumulated experience
    # and update shared NN parameters
    def end_episode(self):
        if (self.episode_t > 1) and (not self.exploit):
            self.apply_gradients(self.compute_gradients())
        self.reset_episode()

    # reset training auxiliary counters and accumulators
    # (also needs to create auxiliary members -> don't move)
    def reset_episode(self):
        self.experience.reset()
        self.episode_reward, self.episode_t = 0, 0

# Helper methods

    # reload policy weights from PS
    def load_shared_parameters(self):
        self.sess.op_assign_weights(values=self.ps.op_get_weights())

    # run policy and get action
    def action_from_policy(self, state):
        if state is None:
            return None
        action_probabilities = self.sess.op_get_action(state=[state])
        return choose_action(action_probabilities)

    # computes gradients
    def compute_gradients(self):
        return self.sess.op_compute_gradients(
            state=self.experience.states,
            action=self.experience.actions,
            discounted_reward=discounted_reward(
                self.experience.rewards,
                config.GAMMA
            )
<<<<<<< HEAD
        )

    def apply_gradients(self, gradients):
        self.ps.op_apply_gradients(gradients=gradients)
        
=======
        )
>>>>>>> 64dcdbe2
<|MERGE_RESOLUTION|>--- conflicted
+++ resolved
@@ -113,12 +113,8 @@
                 self.experience.rewards,
                 config.GAMMA
             )
-<<<<<<< HEAD
         )
 
+    # applies gradients
     def apply_gradients(self, gradients):
-        self.ps.op_apply_gradients(gradients=gradients)
-        
-=======
-        )
->>>>>>> 64dcdbe2
+        self.ps.op_apply_gradients(gradients=gradients)